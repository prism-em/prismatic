# Copyright Alan (AJ) Pryor, Jr. 2017
# Transcribed from MATLAB code by Colin Ophus
# Prismatic is distributed under the GNU General Public License (GPL)
# If you use Prismatic, we kindly ask that you cite the following papers:

# 1. Ophus, C.: A fast image simulation algorithm for scanning
#    transmission electron microscopy. Advanced Structural and
#    Chemical Imaging 3(1), 13 (2017)

# 2. Pryor, Jr., A., Ophus, C., and Miao, J.: A Streaming Multi-GPU
#    Implementation of Image Simulation Algorithms for Scanning
# 	 Transmission Electron Microscopy. arXiv:1706.08563 (2017)

from . import core  # noqa
from . import fileio  # noqa
from . import process
from pyprismatic.params import Metadata

def keySearch(dictionary,layer):
    layer+=1
    try:
        keys = dictionary.keys()
        for key in keys:
            printStr = ""
            for i in range(0,layer):
                printStr += "--"
            printStr += key
            print(printStr)
            keySearch(dictionary[key],layer)
    except:
        a = 1

def demo():
    import os

    with open("temp.XYZ", "w") as fid:
        fid.write(
            "one unit cell of 100 silicon\n\
  5.43    5.43    5.43\n\
14  0.0000  0.0000  0.0000  1.0  0.076\n\
14  2.7150  2.7150  0.0000  1.0  0.076\n\
14  1.3575  4.0725  1.3575  1.0  0.076\n\
14  4.0725  1.3575  1.3575  1.0  0.076\n\
14  2.7150  0.0000  2.7150  1.0  0.076\n\
14  0.0000  2.7150  2.7150  1.0  0.076\n\
14  1.3575  1.3575  4.0725  1.0  0.076\n\
14  4.0725  4.0725  4.0725  1.0  0.076\n\
-1"
        )
    meta = Metadata(filenameAtoms="temp.XYZ", filenameOutput="demo.h5")
    meta.algorithm = "multislice"
    meta.go()
<<<<<<< HEAD
    import numpy as np
    import h5py

    demoFile = h5py.File('demo.h5','r')
    print('demo.h5 filestructure:')
    keySearch(demoFile,0)
=======

    try:
        import h5py

        demoFile = h5py.File('demo.h5','r')
        print('demo.h5 filestructure:')
        keySearch(demoFile, 0)
    except ImportError:
        pass
>>>>>>> c0f23b5d

    os.remove("temp.XYZ")<|MERGE_RESOLUTION|>--- conflicted
+++ resolved
@@ -50,14 +50,6 @@
     meta = Metadata(filenameAtoms="temp.XYZ", filenameOutput="demo.h5")
     meta.algorithm = "multislice"
     meta.go()
-<<<<<<< HEAD
-    import numpy as np
-    import h5py
-
-    demoFile = h5py.File('demo.h5','r')
-    print('demo.h5 filestructure:')
-    keySearch(demoFile,0)
-=======
 
     try:
         import h5py
@@ -67,6 +59,5 @@
         keySearch(demoFile, 0)
     except ImportError:
         pass
->>>>>>> c0f23b5d
 
     os.remove("temp.XYZ")