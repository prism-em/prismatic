// Copyright Alan (AJ) Pryor, Jr. 2017
// Transcribed from MATLAB code by Colin Ophus
// Prismatic is distributed under the GNU General Public License (GPL)
// If you use Prismatic, we kindly ask that you cite the following papers:

// 1. Ophus, C.: A fast image simulation algorithm for scanning
//    transmission electron microscopy. Advanced Structural and
//    Chemical Imaging 3(1), 13 (2017)

// 2. Pryor, Jr., A., Ophus, C., and Miao, J.: A Streaming Multi-GPU
//    Implementation of Image Simulation Algorithms for Scanning
//	  Transmission Electron Microscopy. arXiv:1706.08563 (2017)

#ifndef PRISMATIC_UTILITY_H
#define PRISMATIC_UTILITY_H
#include <vector>
#include <string>
#include <sstream>
#include <mutex>
#include <complex>
#include <ctime>
#include <iomanip>
#include "defines.h"
#include "fftw3.h"
#include "configure.h"

namespace Prismatic
{
//inline void printTime(){
//auto t = std::time(nullptr);
//auto tm = *std::localtime(&t);
//std::cout << "Current time: " << std::put_time(&tm, "%F %H:%M:%S") << std::endl;
//}
extern std::mutex fftw_plan_lock; // for synchronizing access to shared FFTW resources

template <class T>
std::vector<T> vecFromRange(const T &start, const T &step, const T &stop)
{
	std::vector<T> result;
	for (auto i = start; i <= stop; i += step)
	{
		result.push_back(i);
	}
	if (result.empty())
		result.push_back(start);
	return result;
};

template <class T>
Array1D<T> makeFourierCoords(const size_t &N, const T &pixel_size)
{
	Array1D<T> result = zeros_ND<1, T>({{N}});
	long long nc = (size_t)floor((T)N / 2);

	T dp = 1 / (N * pixel_size);
	for (auto i = 0; i < N; ++i)
	{
		result[(nc + (size_t)i) % N] = (i - nc) * dp;
	}
	return result;
};

template <class T>
Array2D<T> fftshift2(Array2D<T> arr)
{
	Array2D<T> result(arr);
	const long sj = std::floor(arr.get_dimj() / 2);
	const long si = std::floor(arr.get_dimi() / 2);
	for (auto j = 0; j < arr.get_dimj(); ++j)
	{
		for (auto i = 0; i < arr.get_dimi(); ++i)
		{
			result.at((j + sj) % arr.get_dimj(), (i + si) % arr.get_dimi()) = arr.at(j, i);
		}
	}
	return result;
};

template <class T>
Array1D<T> fftshift(Array1D<T> arr)
{
	Array1D<T> result(arr);
	const long si = std::floor(arr.get_dimi() / 2);
	for (auto i = 0; i < arr.get_dimi(); ++i)
	{
		result.at((i + si) % arr.get_dimi()) = arr.at(i);
	}
	return result;
};

template <class T>
std::string generateFilename(const Parameters<T> &pars, const size_t currentSlice, const size_t ay, const size_t ax)
{
	std::string result = pars.meta.outputFolder + pars.meta.filenameOutput.substr(0, pars.meta.filenameOutput.find_last_of("."));
	std::stringstream ss;

	if ((pars.meta.algorithm == Algorithm::PRISM) || (pars.meta.numSlices == 0))
	{
		ss << "_X" << ax << "_Y" << ay << "_FP" << pars.meta.fpNum;
	}
	else
	{
		ss << "_slice" << currentSlice << "_X" << ax << "_Y" << ay << "_FP" << pars.meta.fpNum;
	}
	//result += "_X" + std::string(ax) + "_Y" + std::string(ay) + "_FP" + std::string(pars.meta.fpNum);
	result += ss.str() + pars.meta.filenameOutput.substr(pars.meta.filenameOutput.find_last_of("."));
	return result;
}

std::pair<Prismatic::Array2D<std::complex<PRISMATIC_FLOAT_PRECISION>>, Prismatic::Array2D<std::complex<PRISMATIC_FLOAT_PRECISION>>>
upsamplePRISMProbe(Prismatic::Array2D<std::complex<PRISMATIC_FLOAT_PRECISION>> probe,
				   const long dimj, const long dimi, long ys = 0, long xs = 0);

PRISMATIC_FLOAT_PRECISION computePearsonCorrelation(Prismatic::Array2D<std::complex<PRISMATIC_FLOAT_PRECISION>> left,
													Prismatic::Array2D<std::complex<PRISMATIC_FLOAT_PRECISION>> right);
PRISMATIC_FLOAT_PRECISION computeRfactor(Prismatic::Array2D<std::complex<PRISMATIC_FLOAT_PRECISION>> left,
										 Prismatic::Array2D<std::complex<PRISMATIC_FLOAT_PRECISION>> right);

int nyquistProbes(Prismatic::Parameters<PRISMATIC_FLOAT_PRECISION> pars, size_t dim);

std::string remove_extension(const std::string &filename);

int testFilenameOutput(const std::string &filename);
int testWrite(const std::string &filename);
int testExist(const std::string &filename);

void setupOutputFile(Prismatic::Parameters<PRISMATIC_FLOAT_PRECISION> prismatic_pars);

void setup4DOutput(Prismatic::Parameters<PRISMATIC_FLOAT_PRECISION> pars, const size_t numLayers, const float dummy);

void setup4DOutput(Prismatic::Parameters<PRISMATIC_FLOAT_PRECISION> pars, const size_t numLayers, const double dummy);

void setupVDOutput(Prismatic::Parameters<PRISMATIC_FLOAT_PRECISION> pars, const size_t numLayers, const float dummy);

void setupVDOutput(Prismatic::Parameters<PRISMATIC_FLOAT_PRECISION> pars, const size_t numLayers, const double dummy);

void setup2DOutput(Prismatic::Parameters<PRISMATIC_FLOAT_PRECISION> pars, const size_t numLayers, const float dummy);

void setup2DOutput(Prismatic::Parameters<PRISMATIC_FLOAT_PRECISION> pars, const size_t numLayers, const double dummy);

void setupDPCOutput(Prismatic::Parameters<PRISMATIC_FLOAT_PRECISION> pars, const size_t numLayers, const float dummy);

void setupDPCOutput(Prismatic::Parameters<PRISMATIC_FLOAT_PRECISION> pars, const size_t numLayers, const double dummy);

void writeRealSlice(H5::DataSet dataset, const float *buffer, const hsize_t *mdims);

void writeRealSlice(H5::DataSet dataset, const double *buffer, const hsize_t *mdims);

void writeDatacube3D(H5::DataSet dataset, const float *buffer, const hsize_t *mdims);

void writeDatacube3D(H5::DataSet dataset, const double *buffer, const hsize_t *mdims);

void writeDatacube4D(H5::DataSet dataset, float *buffer, const hsize_t *mdims, const hsize_t *offset, const float numFP);

<<<<<<< HEAD
void writeDatacube4D(H5::DataSet dataset, double *buffer, const hsize_t *mdims, const hsize_t *offset, const double numFP);
=======
    void writeStringArray(H5::DataSet dataset,H5std_string * string_array, hsize_t elements);

	std::string getDigitString(int digit);
>>>>>>> aa91ec4c

std::string getDigitString(int digit);

void writeMetadata(Prismatic::Parameters<PRISMATIC_FLOAT_PRECISION> pars, float dummy);

<<<<<<< HEAD
void writeMetadata(Prismatic::Parameters<PRISMATIC_FLOAT_PRECISION> pars, double dummy);

} // namespace Prismatic
=======

}
>>>>>>> aa91ec4c

#endif //PRISMATIC_UTILITY_H<|MERGE_RESOLUTION|>--- conflicted
+++ resolved
@@ -152,25 +152,16 @@
 
 void writeDatacube4D(H5::DataSet dataset, float *buffer, const hsize_t *mdims, const hsize_t *offset, const float numFP);
 
-<<<<<<< HEAD
 void writeDatacube4D(H5::DataSet dataset, double *buffer, const hsize_t *mdims, const hsize_t *offset, const double numFP);
-=======
-    void writeStringArray(H5::DataSet dataset,H5std_string * string_array, hsize_t elements);
 
-	std::string getDigitString(int digit);
->>>>>>> aa91ec4c
+void writeStringArray(H5::DataSet dataset,H5std_string * string_array, hsize_t elements);
 
 std::string getDigitString(int digit);
 
 void writeMetadata(Prismatic::Parameters<PRISMATIC_FLOAT_PRECISION> pars, float dummy);
 
-<<<<<<< HEAD
 void writeMetadata(Prismatic::Parameters<PRISMATIC_FLOAT_PRECISION> pars, double dummy);
 
 } // namespace Prismatic
-=======
-
-}
->>>>>>> aa91ec4c
 
 #endif //PRISMATIC_UTILITY_H