// Copyright Alan (AJ) Pryor, Jr. 2017
// Transcribed from MATLAB code by Colin Ophus
// Prismatic is distributed under the GNU General Public License (GPL)
// If you use Prismatic, we kindly ask that you cite the following papers:

// 1. Ophus, C.: A fast image simulation algorithm for scanning
//    transmission electron microscopy. Advanced Structural and
//    Chemical Imaging 3(1), 13 (2017)

// 2. Pryor, Jr., A., Ophus, C., and Miao, J.: A Streaming Multi-GPU
//    Implementation of Image Simulation Algorithms for Scanning
//	  Transmission Electron Microscopy. arXiv:1706.08563 (2017)

#ifndef PRISMATIC_UTILITY_H
#define PRISMATIC_UTILITY_H
#include <vector>
#include <string>
#include <sstream>
#include <mutex>
#include <complex>
#include <ctime>
#include <iomanip>
#include "defines.h"
#include "fftw3.h"
#include "configure.h"

namespace Prismatic
{
//inline void printTime(){
//auto t = std::time(nullptr);
//auto tm = *std::localtime(&t);
//std::cout << "Current time: " << std::put_time(&tm, "%F %H:%M:%S") << std::endl;
//}
extern std::mutex fftw_plan_lock; // for synchronizing access to shared FFTW resources

template <class T>
std::vector<T> vecFromRange(const T &start, const T &step, const T &stop)
{
	std::vector<T> result;
	for (auto i = start; i <= stop; i += step)
	{
		result.push_back(i);
	}
	if (result.empty())
		result.push_back(start);
	return result;
};

template <class T>
Array1D<T> makeFourierCoords(const size_t &N, const T &pixel_size)
{
	Array1D<T> result = zeros_ND<1, T>({{N}});
	long long nc = (size_t)floor((T)N / 2);

	T dp = 1 / (N * pixel_size);
	for (auto i = 0; i < N; ++i)
	{
		result[(nc + (size_t)i) % N] = (i - nc) * dp;
	}
	return result;
};

template <class T>
Array2D<T> fftshift2(Array2D<T> arr)
{
	Array2D<T> result(arr);
	const long sj = std::floor(arr.get_dimj() / 2);
	const long si = std::floor(arr.get_dimi() / 2);
	for (auto j = 0; j < arr.get_dimj(); ++j)
	{
		for (auto i = 0; i < arr.get_dimi(); ++i)
		{
			result.at((j + sj) % arr.get_dimj(), (i + si) % arr.get_dimi()) = arr.at(j, i);
		}
	}
	return result;
};

template <class T>
Array1D<T> fftshift(Array1D<T> arr)
{
	Array1D<T> result(arr);
	const long si = std::floor(arr.get_dimi() / 2);
	for (auto i = 0; i < arr.get_dimi(); ++i)
	{
		result.at((i + si) % arr.get_dimi()) = arr.at(i);
	}
	return result;
};

template <class T>
Array2D<T> circShift(Array2D<T> &arr,const long sj, const long si)
{
    Array2D<T> result(arr);
    for (auto j = 0; j < arr.get_dimj(); ++j)
    {
        for (auto i = 0; i < arr.get_dimi(); ++i)
        {
            result.at((j + sj) % arr.get_dimj(), (i + si) % arr.get_dimi()) = arr.at(j, i);
        }
    }
    return result;
};

template <class T>
Array2D<T> cropOutput(Array2D<T> &img, const Parameters<T> &pars){
    size_t qxInd_max = 0;
    size_t qyInd_max = 0;
    PRISMATIC_FLOAT_PRECISION qMax = pars.meta.crop4Damax / pars.lambda;

    for(auto i = 0; i < pars.qx.get_dimi(); i++)
    {
        if(pars.qx.at(i) < qMax)
        {
            qxInd_max++;
        }
        else
        {
            break;
        }
    }

    for(auto j = 0; j < pars.qy.get_dimi(); j++)
    {
        if(pars.qy.at(j) < qMax)
        {
            qyInd_max++;
        }
        else
        {
            break;
        }
    }

    //shift image so that desired region is in top left
    Array2D<T> shifted = circShift(img,qyInd_max,qxInd_max);

    //construct cropped return image
    Array2D<T> cropped = zeros_ND<2, T>({{qyInd_max*2, qxInd_max*2}});

    //copy data to return array
    for(auto j = 0; j < cropped.get_dimj(); j++)
    {
        for(auto i = 0; i < cropped.get_dimi(); i++)
        {
            cropped.at(j,i) = shifted.at(j,i);
        }
    }
    
    return cropped;
}

template <class T>
Array2D<std::complex<T>> cropOutput(Array2D<std::complex<T>> &img, const Parameters<T> &pars){
    size_t qxInd_max = 0;
    size_t qyInd_max = 0;
    PRISMATIC_FLOAT_PRECISION qMax = pars.meta.crop4Damax / pars.lambda;

    for(auto i = 0; i < pars.qx.get_dimi(); i++)
    {
        if(pars.qx.at(i) < qMax)
        {
            qxInd_max++;
        }
        else
        {
            break;
        }
    }

    for(auto j = 0; j < pars.qy.get_dimi(); j++)
    {
        if(pars.qy.at(j) < qMax)
        {
            qyInd_max++;
        }
        else
        {
            break;
        }
    }

    //shift image so that desired region is in top left
    Array2D<std::complex<T>> shifted = circShift(img,qyInd_max,qxInd_max);

    //construct cropped return image
    Array2D<std::complex<T>> cropped = zeros_ND<2, std::complex<T>>({{qyInd_max*2, qxInd_max*2}});

    //copy data to return array
    for(auto j = 0; j < cropped.get_dimj(); j++)
    {
        for(auto i = 0; i < cropped.get_dimi(); i++)
        {
            cropped.at(j,i) = shifted.at(j,i);
        }
    }
    
    return cropped;
}


template <class T>
std::string generateFilename(const Parameters<T> &pars, const size_t currentSlice, const size_t ay, const size_t ax)
{
	std::string result = pars.meta.outputFolder + pars.meta.filenameOutput.substr(0, pars.meta.filenameOutput.find_last_of("."));
	std::stringstream ss;

	if ((pars.meta.algorithm == Algorithm::PRISM) || (pars.meta.numSlices == 0))
	{
		ss << "_X" << ax << "_Y" << ay << "_FP" << pars.meta.fpNum;
	}
	else
	{
		ss << "_slice" << currentSlice << "_X" << ax << "_Y" << ay << "_FP" << pars.meta.fpNum;
	}
	//result += "_X" + std::string(ax) + "_Y" + std::string(ay) + "_FP" + std::string(pars.meta.fpNum);
	result += ss.str() + pars.meta.filenameOutput.substr(pars.meta.filenameOutput.find_last_of("."));
	return result;
}

std::pair<Prismatic::Array2D<std::complex<PRISMATIC_FLOAT_PRECISION>>, Prismatic::Array2D<std::complex<PRISMATIC_FLOAT_PRECISION>>>
upsamplePRISMProbe(Prismatic::Array2D<std::complex<PRISMATIC_FLOAT_PRECISION>> probe,
				   const long dimj, const long dimi, long ys = 0, long xs = 0);

PRISMATIC_FLOAT_PRECISION computePearsonCorrelation(Prismatic::Array2D<std::complex<PRISMATIC_FLOAT_PRECISION>> left,
													Prismatic::Array2D<std::complex<PRISMATIC_FLOAT_PRECISION>> right);
PRISMATIC_FLOAT_PRECISION computeRfactor(Prismatic::Array2D<std::complex<PRISMATIC_FLOAT_PRECISION>> left,
										 Prismatic::Array2D<std::complex<PRISMATIC_FLOAT_PRECISION>> right);

int nyquistProbes(Prismatic::Parameters<PRISMATIC_FLOAT_PRECISION> pars, size_t dim);

std::string remove_extension(const std::string &filename);

int testFilenameOutput(const std::string &filename);
int testWrite(const std::string &filename);
int testExist(const std::string &filename);

template <typename T>
std::vector<T> getUnique(std::vector<T> input)
{
    //assumes input is a sorted vector
    typename std::vector<T>::iterator ip;
    ip = std::unique(input.begin(), input.end());
    input.resize(std::distance(input.begin(), ip));

    return input;
}

<<<<<<< HEAD
=======
void updateSeriesParams(Parameters<PRISMATIC_FLOAT_PRECISION> &pars, size_t iter);

>>>>>>> 54764952
} // namespace Prismatic

#endif //PRISMATIC_UTILITY_H<|MERGE_RESOLUTION|>--- conflicted
+++ resolved
@@ -246,11 +246,8 @@
     return input;
 }
 
-<<<<<<< HEAD
-=======
 void updateSeriesParams(Parameters<PRISMATIC_FLOAT_PRECISION> &pars, size_t iter);
 
->>>>>>> 54764952
 } // namespace Prismatic
 
 #endif //PRISMATIC_UTILITY_H