--- conflicted
+++ resolved
@@ -139,17 +139,8 @@
 		    std::cout << "meta.cellDim[1] = " << meta.cellDim[1] << std::endl;
 		    std::cout << "meta.cellDim[2] = " << meta.cellDim[2] << std::endl;
 		    Array1D<size_t> _imageSize({{(size_t)meta.cellDim[1], (size_t)meta.cellDim[2]}}, {{2}});
-<<<<<<< HEAD
-
-			// note that there is a little coordinate "shift" of sorts here. Throughout the code the indexing convention
-		    // is (Z, Y, X) for a 3D coordinate so that the last coordinate changes most rapidly, but for user input it
-		    // seems more natural to input X,Y,Z. This line of code is where that switch occurs
-		    _imageSize[0] = (size_t)std::max(4.0,  (f_y * round((meta.cellDim[1]) / meta.realspace_pixelSize / f_y)));
-		    _imageSize[1] = (size_t)std::max(4.0,  (f_x * round((meta.cellDim[2]) / meta.realspace_pixelSize / f_x)));
-=======
 		    _imageSize[0] = (size_t)std::max(4.0,  (f_y * round((meta.cellDim[1]) / meta.realspace_pixelSize[0] / f_y)));
 		    _imageSize[1] = (size_t)std::max(4.0,  (f_x * round((meta.cellDim[2]) / meta.realspace_pixelSize[1] / f_x)));
->>>>>>> 2bc81970
 
 		    std::cout << "(f_y * round((meta.cellDim[1]) / meta.realspace_pixelSize[0] / f_y) = " << (f_y * round((meta.cellDim[1]) / meta.realspace_pixelSize[0] / f_y)) << std::endl;
 		    std::cout << "_imageSize[0] = " << _imageSize[0] << std::endl;
