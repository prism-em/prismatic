// Copyright Alan (AJ) Pryor, Jr. 2017
// Transcribed from MATLAB code by Colin Ophus
// Prismatic is distributed under the GNU General Public License (GPL)
// If you use Prismatic, we kindly ask that you cite the following papers:

// 1. Ophus, C.: A fast image simulation algorithm for scanning
//    transmission electron microscopy. Advanced Structural and
//    Chemical Imaging 3(1), 13 (2017)

// 2. Pryor, Jr., A., Ophus, C., and Miao, J.: A Streaming Multi-GPU
//    Implementation of Image Simulation Algorithms for Scanning
//	  Transmission Electron Microscopy. arXiv:1706.08563 (2017)

#ifndef PRISM_PARAMS_H
#define PRISM_PARAMS_H
#include <vector>
#include <string>
#include <algorithm>
#include <mutex>
#include <complex>
#include "ArrayND.h"
#include "atom.h"
#include "meta.h"
#include "H5Cpp.h"
#include "aberration.h"

#ifdef PRISMATIC_BUILDING_GUI
class prism_progressbar;
#endif

namespace Prismatic{

	template <class T>
	using Array1D = Prismatic::ArrayND<1, std::vector<T> >;
	template <class T>
	using Array2D = Prismatic::ArrayND<2, std::vector<T> >;
	template <class T>
	using Array3D = Prismatic::ArrayND<3, std::vector<T> >;
	template <class T>
	using Array4D = Prismatic::ArrayND<4, std::vector<T> >;

	// for monitoring memory consumption on GPU
	static std::mutex memLock;
	
    template <class T>
    class Parameters {

    public:

	    void calculateLambda();
		void calculateFileSize();
	    Metadata<T> meta;
	    Array3D< std::complex<T>  > Scompact;
	    Array4D<T> output;
		Array4D<std::complex<T>> output_c;
	    Array4D<T> net_output;
		Array4D<std::complex<T>> net_output_c;
		Array4D<T> DPC_CoM;
		Array4D<T> net_DPC_CoM;
		Array3D<T> pot;
	    Array3D<std::complex<T> > transmission;
<<<<<<< HEAD
	    Array2D< std::complex<T>  > prop;
=======

	    Array2D< std::complex<T> > prop;
>>>>>>> 277f039b
	    Array2D< std::complex<T> > propBack;
	    Array2D< std::complex<T> > propRefocus;
	    Array2D< std::complex<T> > psiProbeInit;
		Array2D<T> cbed_buffer;
		Array2D<std::complex<T>> cbed_buffer_c;
	    Array2D<unsigned int> qMask;
	    T zTotal;
	    T xTiltShift;
	    T yTiltShift;
		T minXtilt_tem;
		T minYtilt_tem;
		T maxXtilt_tem;
		T maxYtilt_tem;
		T xTiltOffset_tem;
		T yTiltOffset_tem;
		T xTiltStep_tem;
		T yTiltStep_tem;
		std::vector<T> xTilts_tem;
		std::vector<T> yTilts_tem;
		std::vector<int> xTiltsInd_tem;
		std::vector<int> yTiltsInd_tem;
	    Array2D<T> qxa;
	    Array2D<T> qya;
	    Array2D<T> qxaOutput;
	    Array2D<T> qyaOutput;
        Array2D<T> qxaReduce;
        Array2D<T> qyaReduce;
	    Array2D<T> alphaInd;
	    Array2D<T> q2;
	    Array2D<T> q1;
        Array1D<T> xp;
        Array1D<T> yp;
		Array1D<T> qx;
		Array1D<T> qy;
        std::vector<size_t> beamsIndex;
		std::vector<size_t> HRTEMbeamOrder;
	    Prismatic::ArrayND<2, std::vector<long> > xyBeams;
		Array2D<T> beams;
	    Array2D<T> beamsOutput;
        Array1D<T> xVec;
        Array1D<T> yVec;
        Array1D<T> detectorAngles;
	    std::vector<atom> atoms;
	    std::vector<T> pixelSize;
	    std::vector<T> pixelSizeOutput;
		T dzPot;
	    Array1D<size_t> imageSize;
	    std::vector<size_t> imageSizeReduce;
	    Array1D<size_t> imageSizeOutput;
	    Array1D<size_t> qxInd;
	    Array1D<size_t> qyInd;
	    std::vector<T> tiledCellDim;
	    T scale;
        T lambda;
        T dr;
        T dq;
	    T sigma;
	    T qMax;
	    T alphaMax;
		T scanWindowXMin;
		T scanWindowXMax;
		T scanWindowYMin;
		T scanWindowYMax;
        size_t Ndet;
        size_t numPlanes;
		size_t numSlices;
		size_t zStartPlane;
		size_t numLayers;
		size_t numXprobes;
		size_t numYprobes;
		size_t numProbes;
		std::vector<T> depths;
	    size_t numberBeams;
		H5::H5File outputFile;
		H5::H5File scratchFile;
		size_t fpFlag; //flag to prevent creation of new HDF5 files
		std::string currentTag;

		#ifdef PRISMATIC_ENABLE_GPU
				cudaDeviceProp deviceProperties;
		//#ifndef NDEBUG
				// for monitoring memory consumption on GPU
				size_t maxGPUMem;
				size_t targetNumBlocks; // estimate for a good number of blocks to launch on GPU so that enough are made to fill the device without incurring too much overhead unnecessarily
		//#endif //NDEBUG
		#endif // PRISMATIC_ENABLE_GPU
		#ifdef PRISMATIC_BUILDING_GUI
				prism_progressbar *progressbar;
		#endif
		Parameters(){};
		#ifdef PRISMATIC_BUILDING_GUI
		Parameters(Metadata<T> _meta, prism_progressbar* _progressbar = NULL) : meta(_meta), progressbar(_progressbar){
		#else
	    Parameters(Metadata<T> _meta) : meta(_meta){
		#endif

		    constexpr double m = 9.109383e-31;
		    constexpr double e = 1.602177e-19;
		    constexpr double c = 299792458;
		    //constexpr double h = 6.62607e-34;
		    const double pi = std::acos(-1);

			try {
				atoms = tileAtoms(meta.tileX, meta.tileY, meta.tileZ, readAtoms_xyz(meta.filenameAtoms));
				if (!meta.userSpecifiedCelldims){
					std::array<double, 3> dims = peekDims_xyz(meta.filenameAtoms);
					meta.cellDim[0] = dims[0];
					meta.cellDim[1] = dims[1];
					meta.cellDim[2] = dims[2];
				}
			}
			catch (const std::runtime_error &e) {
				std::cout << "Prismatic: Error opening " << meta.filenameAtoms << std::endl;
				std::cout << e.what();
				throw;
			}
			catch (const std::domain_error &e) {
				std::cout << "Prismatic: Error extracting atomic data from " << meta.filenameAtoms << "!" << std::endl;
				std::cout << e.what();
				std::cout << "Adjust simulation parameters or request larger file size with --max-filesize" << std::endl;
				throw;
			}

		    // tile the cell dimension.
		    tiledCellDim     = meta.cellDim;
		    tiledCellDim[2] *= meta.tileX;
		    tiledCellDim[1] *= meta.tileY;
		    tiledCellDim[0] *= meta.tileZ;
			//	std::cout << "tiledCellDim[0]= " << tiledCellDim[0]<< std::endl;
		    zTotal = tiledCellDim[0];
		    xTiltShift = -zTotal * tan(meta.probeXtilt);
		    yTiltShift = -zTotal * tan(meta.probeYtilt);

			if(meta.realSpaceWindow_x){
				scanWindowXMin = std::min(meta.scanWindowXMin_r, tiledCellDim[2]) / tiledCellDim[2]; //default to max size if dimension exceeds tiled cell
				scanWindowXMax = std::min(meta.scanWindowXMax_r, tiledCellDim[2]) / tiledCellDim[2];
			}else{
				scanWindowXMin = meta.scanWindowXMin;
				scanWindowXMax = meta.scanWindowXMax;
			}

			if(meta.realSpaceWindow_y){
				scanWindowYMin = std::min(meta.scanWindowYMin_r, tiledCellDim[1]) / tiledCellDim[1]; //default to max size if dimension exceeds tiled cell
				scanWindowYMax = std::min(meta.scanWindowYMax_r, tiledCellDim[1]) / tiledCellDim[1];
			}else{
				scanWindowYMin = meta.scanWindowYMin;
				scanWindowYMax = meta.scanWindowYMax;
			}

			calculateLambda();
		    sigma = (T)((2 * pi / lambda / meta.E0) * (m * c * c + e * meta.E0) /
		                       (2 * m * c * c + e * meta.E0));

		    T f_x = 4 * meta.interpolationFactorX;
		    T f_y = 4 * meta.interpolationFactorY;
		    //std::cout << "f_x = " << f_x << std::endl;
		    //std::cout << "f_y = " << f_y << std::endl;
		    //std::cout << "tiledCellDim[1] = " << tiledCellDim[1] << std::endl;
		    //std::cout << "tiledCellDim[2] = " << tiledCellDim[2] << std::endl;
		    Array1D<size_t> _imageSize({{(size_t)tiledCellDim[1], (size_t)tiledCellDim[2]}}, {{2}});
		    _imageSize[0] = (size_t)std::max((PRISMATIC_FLOAT_PRECISION)4.0,  (PRISMATIC_FLOAT_PRECISION)(f_y * round((tiledCellDim[1]) / meta.realspacePixelSize[0] / f_y)));
		    _imageSize[1] = (size_t)std::max((PRISMATIC_FLOAT_PRECISION)4.0,  (PRISMATIC_FLOAT_PRECISION)(f_x * round((tiledCellDim[2]) / meta.realspacePixelSize[1] / f_x)));

		    // std::cout << "(f_y * round((tiledCellDim[1]) / meta.realspacePixelSize[0] / f_y) = " << (f_y * round((tiledCellDim[1]) / meta.realspacePixelSize[0] / f_y)) << std::endl;
		    // std::cout << "_imageSize[0] = " << _imageSize[0] << std::endl;
		    // std::cout << "_imageSize[1] = " << _imageSize[1] << std::endl;
			//		    std::transform(_imageSize.begin(), _imageSize.end(), _imageSize.begin(),
			//		                   [&f, this](size_t &a) {
			//			                   return (size_t)std::max(4.0,  (f * round(((T)a) / meta.realspacePixelSize / f)));
			//		                   });
		    this->imageSize = _imageSize;

		    std::vector<T> _pixelSize{(T) tiledCellDim[1], (T) tiledCellDim[2]};
		    pixelSize = _pixelSize;
		    pixelSize[0] /= (T)imageSize[0];
		    pixelSize[1] /= (T)imageSize[1];

			numSlices = meta.numSlices;
			zStartPlane = (size_t) std::ceil(meta.zStart / meta.sliceThickness);

			//set tilt properties to prevent out of bound access
			if(meta.algorithm == Algorithm::HRTEM)
			{
				T maxXtilt = lambda / (4.0 * pixelSize[1]);
				T maxYtilt = lambda / (4.0 * pixelSize[0]);
				minXtilt_tem = std::min(meta.minXtilt, maxXtilt);
				maxXtilt_tem = std::min(meta.maxXtilt, maxXtilt);
				minYtilt_tem = std::min(meta.minYtilt, maxYtilt);
				maxYtilt_tem = std::min(meta.maxYtilt, maxYtilt);
				xTiltOffset_tem = meta.xTiltOffset;
				yTiltOffset_tem = meta.yTiltOffset;
				xTiltStep_tem = std::min(meta.xTiltStep, maxXtilt_tem);
				yTiltStep_tem = std::min(meta.yTiltStep, maxYtilt_tem);
				

				if(maxXtilt_tem + meta.xTiltOffset > maxXtilt)
				{
					std::cout << "Requested tilt series lies outside of antialiasing aperture in X" << std::endl;
					std::cout << "Resetting X offset to 0.0 mrad" << std::endl;
					xTiltOffset_tem = 0.0;
				}

				if(maxYtilt_tem + meta.yTiltOffset > maxYtilt)
				{
					std::cout << "Requested tilt series lies outside of antialiasing aperture in Y" << std::endl;
					std::cout << "Resetting Y offset to 0.0 mrad" << std::endl;
					yTiltOffset_tem = 0.0;
				}
			}

			auto digitString = [](int digit)
			{
				char buffer[20];
				sprintf(buffer, "%04d", digit);
				std::string output = buffer;
				return output;
			};

			if(meta.probeDefocus_step > 0.0)
			{
				//set up defocus series with min max step
				std::vector<PRISMATIC_FLOAT_PRECISION> defocii;
				PRISMATIC_FLOAT_PRECISION currentVal = meta.probeDefocus_min;
				int iter = 0;
				while(currentVal < meta.probeDefocus_max)
				{
					defocii.push_back(currentVal);
					meta.seriesTags.push_back("_df"+digitString(iter));
					currentVal+=meta.probeDefocus_step;
					iter++;
				}
				meta.seriesKeys.push_back("probeDefocus");
				meta.seriesVals.push_back(defocii);	
			}
			else if(meta.probeDefocus_sigma > 0.0)
			{
				//set up defocus series with range from -2 to 2 sigma in steps of 0.5 sigma centered about C1
				std::vector<PRISMATIC_FLOAT_PRECISION> defocii = {-2.0, -1.5, -1.0, -0.5, 0.0, 0.5, 1.0, 1.5, 2.0};

				for(auto i = 0; i < defocii.size(); i++)
				{
					defocii[i] = defocii[i]*meta.probeDefocus_sigma + meta.probeDefocus;
					meta.seriesTags.push_back("_df"+digitString(i));
				}
				meta.seriesKeys.push_back("probeDefocus");
				meta.seriesVals.push_back(defocii);
			}

			
			//check filesize
			try
			{
				calculateFileSize();
			}
			catch (const std::runtime_error &e)
			{
				std::cout << "Prismatic: Error with requested simulation settings." << std::endl;
				std::cout << e.what()  << std::endl;
				throw;
			}
			
			#ifdef PRISMATIC_ENABLE_GPU
			#ifndef NDEBUG
					// for monitoring memory consumption on GPU
					maxGPUMem = 0;
			#endif //NDEBUG
			// query GPU properties
		    int nDevices;
		    cudaGetDeviceCount(&nDevices);
		    if (nDevices < meta.numGPUs){
			    std::cout << "Warning: User requested " << meta.numGPUs << " GPUs but only " << nDevices << " were found. Proceeding with " << nDevices << ".\n";
			    meta.numGPUs = nDevices;
		    }

		    // Check the properties of each GPU, which is used to choose kernel launch configurations. .
		    // Most machines with multiple GPUs will have identical or similar models, so we keep just one copy of the metadata from the device
		    // with the smallest compute capability
		    cudaErrchk(cudaGetDeviceProperties(&deviceProperties, 0));
		    if (nDevices > 1) {
			    for (auto g = 1; g < nDevices; ++g) {
				    cudaDeviceProp tmp_prop;
				    cudaErrchk(cudaGetDeviceProperties(&tmp_prop, g));
				    if (tmp_prop.major < deviceProperties.major){
					    deviceProperties = tmp_prop;
				    }
			    }
		    }
		    targetNumBlocks = deviceProperties.multiProcessorCount * deviceProperties.maxThreadsPerBlock / BLOCK_SIZE1D *4; // the 4 is a fudge factor
		    std::cout << "deviceProperties.major = " << deviceProperties.major << std::endl;
		    std::cout << "deviceProperties.maxThreadsPerBlock = " << deviceProperties.maxThreadsPerBlock << std::endl;
		    std::cout << "targetNumBlocks = " << targetNumBlocks << std::endl;

			#endif //PRISMATIC_ENABLE_GPU
	    };

    };

	template <class T>
	void Parameters<T>::calculateLambda(){
		constexpr double m = 9.109383e-31;
		constexpr double e = 1.602177e-19;
		constexpr double c = 299792458;
		constexpr double h = 6.62607e-34;
		lambda = (T)(h / sqrt(2 * m * e * meta.E0) / sqrt(1 + e * meta.E0 / 2 / m / c / c) * 1e10);
	}

	template <class T>
	void Parameters<T>::calculateFileSize(){

		//calc detector size
		long long ncx = (long long) floor((PRISMATIC_FLOAT_PRECISION) imageSize[1] / 2);
		PRISMATIC_FLOAT_PRECISION dpx = 1.0 / ((PRISMATIC_FLOAT_PRECISION)imageSize[1] * meta.realspacePixelSize[1]);
		long long ncy = (long long) floor((PRISMATIC_FLOAT_PRECISION) imageSize[0] / 2);
		PRISMATIC_FLOAT_PRECISION dpy = 1.0 / ((PRISMATIC_FLOAT_PRECISION)imageSize[0] * meta.realspacePixelSize[0]);
		PRISMATIC_FLOAT_PRECISION qmax_tmp = std::min(dpx*(ncx), dpy*(ncy)) / 2;

		PRISMATIC_FLOAT_PRECISION alphaMax_tmp = qmax_tmp*lambda;
		size_t Ndet_tmp = std::floor((alphaMax_tmp-meta.detectorAngleStep)/meta.detectorAngleStep);

		//for beam calculations
		PRISMATIC_FLOAT_PRECISION max_beam_angle = meta.alphaBeamMax / lambda;
		PRISMATIC_FLOAT_PRECISION qx_extent = std::ceil(max_beam_angle/dpx);
		PRISMATIC_FLOAT_PRECISION qy_extent = std::ceil(max_beam_angle/dpy);

		//calc num probes
		Array1D<PRISMATIC_FLOAT_PRECISION> xR = zeros_ND<1, PRISMATIC_FLOAT_PRECISION>({{2}});
		xR[0] = scanWindowXMin * tiledCellDim[2];
		xR[1] = scanWindowXMax * tiledCellDim[2];
		Array1D<PRISMATIC_FLOAT_PRECISION> yR = zeros_ND<1, PRISMATIC_FLOAT_PRECISION>({{2}});
		yR[0] = scanWindowYMin * tiledCellDim[1];
		yR[1] = scanWindowYMax * tiledCellDim[1];

		size_t numXP = std::floor((xR[1]-xR[0])/meta.probeStepX);
		size_t numYP = std::floor((yR[1]-yR[0])/meta.probeStepY);
		size_t numProbes = numXP*numYP;

		unsigned long long int numElems = 0;
		if(meta.save2DOutput) numElems += numProbes;
		if(meta.save3DOutput) numElems += numProbes*Ndet_tmp;
		if(meta.saveDPC_CoM) numElems += 2*numProbes; 

		if(meta.algorithm == Algorithm::Multislice)
		{
			//TODO: num depth outputs
			if(meta.save4DOutput) numElems += numProbes*imageSize[0]*imageSize[1]/4;
		}
		else if(meta.algorithm == Algorithm::PRISM)
		{
			size_t numBeams = std::ceil(qx_extent*qy_extent/(meta.interpolationFactorX*meta.interpolationFactorY));
			std::cout << numBeams << std::endl;
			if(meta.save4DOutput) numElems += numProbes*imageSize[0]*imageSize[1]/(4*meta.interpolationFactorX*meta.interpolationFactorY);
			if(meta.saveSMatrix) numElems += numBeams*imageSize[0]*imageSize[1]/4; 
		}
		else if(meta.algorithm == Algorithm::HRTEM)
		{
			//TODO: calculate number of tilts here
			numElems = 0;
			size_t numBeams = 1;
			numElems += imageSize[0]*imageSize[1]*numBeams*2/2; 
		}

		if(meta.savePotentialSlices) numElems += imageSize[0]*imageSize[1]*std::ceil(tiledCellDim[0]/meta.sliceThickness);
		std::cout << "app. output file size is: " << numElems*sizeof(PRISMATIC_FLOAT_PRECISION) << std::endl;
		if(numElems*sizeof(PRISMATIC_FLOAT_PRECISION) > meta.maxFileSize)
		{
			throw std::runtime_error("Simulation output file will be larger than maximum allowed file size.");
		}
	}

}
#endif //PRISM_PARAMS_H<|MERGE_RESOLUTION|>--- conflicted
+++ resolved
@@ -59,12 +59,7 @@
 		Array4D<T> net_DPC_CoM;
 		Array3D<T> pot;
 	    Array3D<std::complex<T> > transmission;
-<<<<<<< HEAD
-	    Array2D< std::complex<T>  > prop;
-=======
-
 	    Array2D< std::complex<T> > prop;
->>>>>>> 277f039b
 	    Array2D< std::complex<T> > propBack;
 	    Array2D< std::complex<T> > propRefocus;
 	    Array2D< std::complex<T> > psiProbeInit;
