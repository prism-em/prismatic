// Copyright Alan (AJ) Pryor, Jr. 2017
// Transcribed from MATLAB code by Colin Ophus
// Prismatic is distributed under the GNU General Public License (GPL)
// If you use Prismatic, we kindly ask that you cite the following papers:

// 1. Ophus, C.: A fast image simulation algorithm for scanning
//    transmission electron microscopy. Advanced Structural and
//    Chemical Imaging 3(1), 13 (2017)

// 2. Pryor, Jr., A., Ophus, C., and Miao, J.: A Streaming Multi-GPU
//    Implementation of Image Simulation Algorithms for Scanning
//	  Transmission Electron Microscopy. arXiv:1706.08563 (2017)

#ifndef PRISMATIC_META_H
#define PRISMATIC_META_H
#include <vector>
#include <string>
#include <cstddef>
#include <iostream>
#include "defines.h"
#include <time.h>
namespace Prismatic{

    enum class StreamingMode{Stream, SingleXfer, Auto};
    enum class TiltSelection{Rectangular, Radial};

    template <class T>
    class Metadata{
    public:
        void toString();
        bool operator==(const Metadata<T> other);

        Metadata(){
            interpolationFactorY  = 4;
            interpolationFactorX  = 4;
            filenameAtoms         = "/path/to/atoms.txt";
            filenameOutput        = "output.h5";
            outputFolder          = "";
            realspacePixelSize[0] = 0.1;
            realspacePixelSize[1] = 0.1;
            potBound              = 2.0;
            numFP                 = 1;
            fpNum                 = 1;
            sliceThickness        = 2.0;
            zSampling             = 4;
            numSlices             = 0; 
            zStart                = 0.0;
            cellDim               = std::vector<T>{20.0, 20.0, 20.0}; // this is z,y,x format
            tileX                 = 1;
            tileY                 = 1;
            tileZ                 = 1;
            E0                    = 80e3;
            alphaBeamMax          = 24 / 1000.0;
            numGPUs               = 4;
            numStreamsPerGPU      = 3;
            numThreads            = 12;
            batchSizeTargetCPU    = 1;
            batchSizeTargetGPU    = 1;
            batchSizeCPU          = batchSizeTargetCPU;
            batchSizeGPU          = batchSizeTargetGPU;
            earlyCPUStopCount     = 100; // relative speed of job completion between gpu and cpu, used to determine early stopping point for cpu work
            probeStepX            = 0.25;
            probeStepY            = 0.25;
            probeDefocus          = 0.0;
            probeDefocus_min      = 0.0;
            probeDefocus_max      = 0.0;
            probeDefocus_step     = 0.0;
            probeDefocus_sigma    = 0.0;
            C3                    = 0.0;
            C5                    = 0.0;
            probeSemiangle        = 20.0 / 1000;
            detectorAngleStep     = 1.0 / 1000;
            probeXtilt            = 0;
            probeYtilt            = 0;
            minXtilt              = 0.0 / 1000; //mrads, for HRTEM only
            minYtilt              = 0.0 / 1000;
            maxXtilt              = 5.0 / 1000; //mrads, for HRTEM only
            maxYtilt              = 5.0 / 1000;
            minRtilt              = 0.0 / 1000; //radial option
            maxRtilt              = 5.0 / 1000; 
            tiltMode              = TiltSelection::Rectangular;
            xTiltOffset           = 0.0 / 1000; //mrads, for HRTEM only
            yTiltOffset           = 0.0 / 1000;
            xTiltStep             = 1.0 / 1000; 
            yTiltStep             = 1.0 / 1000; 
            scanWindowXMin        = 0.0;
            scanWindowXMax        = 0.99999;
            scanWindowYMin        = 0.0;
            scanWindowYMax        = 0.99999;
            scanWindowXMin_r      = 0.0; //realspace alternatives to setting scan window
            scanWindowXMax_r      = 0.0;
            scanWindowYMin_r      = 0.0;
            scanWindowYMax_r      = 0.0;
            probes_x              = {};
            probes_y              = {};
            srand(time(0));
            randomSeed            = rand() % 100000;
            crop4Damax            = 100.0 /1000;
            algorithm             = Algorithm::PRISM;
            potential3D           = true;
            includeThermalEffects = true;
            includeOccupancy      = true;
            alsoDoCPUWork         = true;
            save2DOutput          = false;
            save3DOutput          = true;
            save4DOutput          = false;
            crop4DOutput          = false;
            saveDPC_CoM           = false;
            saveRealSpaceCoords   = false;
            savePotentialSlices   = false;
            saveSMatrix           = false;
            userSpecifiedCelldims = false;
            realSpaceWindow_x     = false;
            realSpaceWindow_y     = false;
            integrationAngleMin   = 0;
            integrationAngleMax   = detectorAngleStep;
            transferMode          = StreamingMode::Auto;
            nyquistSampling		  = false;
            importPotential       = false;
            importSMatrix         = false;
            userSpecifiedNumFP    = false;
            saveComplexOutputWave = false;
            enterCheck            = false;
            arbitraryProbes       = false;
<<<<<<< HEAD
            saveProbe             = false;
=======
            simSeries             = false;
            seriesVals            = {{}};
            seriesKeys            = {};
            seriesTags            = {};
>>>>>>> 54764952
            maxFileSize           = 2e9;
            importFile            = "";
            importPath            = "";
        }
        size_t interpolationFactorY; // PRISM f_y parameter
        size_t interpolationFactorX; // PRISM f_x parameter
        std::string filenameAtoms; // filename of txt file containing atoms (x,y,z,Z CSV format -- one atom per line)
        std::string filenameOutput;// filename of output image
        std::string outputFolder; // folder of output images
        std::string importFile; //HDF5 file from where potential or S-matrix is imported
        std::string importPath; //path to dataset in HDF5 file
        T realspacePixelSize[2]; // pixel size
        T potBound; // bounding integration radius for potential calculation
        size_t numFP; // number of frozen phonon configurations to compute
        size_t fpNum; // current frozen phonon number
        T sliceThickness; // thickness of slice in Z
        size_t zSampling; //oversampling of potential in Z direction
        size_t numSlices; //number of slices to itereate through in multislice before giving an output
        T zStart; //Z coordinate of cell where multislice intermediate output will begin outputting
        T probeStepX;
        T probeStepY;
        std::vector<T> cellDim; // this is z,y,x format
        size_t tileX, tileY, tileZ; // how many unit cells to repeat in x,y,z
        size_t batchSizeTargetCPU; // desired number of probes/beams to propagate simultaneously for CPU
        size_t batchSizeTargetGPU; // desired number of probes/beams to propagate simultaneously for GPU
        size_t batchSizeCPU; // actual number of probes/beams to propagate simultaneously for CPU
        size_t batchSizeGPU; // actual number of probes/beams to propagate simultaneously for GPU
        T earlyCPUStopCount;
        T E0; // electron energy
        T alphaBeamMax; // max semi angle for probe
        T detectorAngleStep;
        T probeDefocus;
        T probeDefocus_min;
        T probeDefocus_max;
        T probeDefocus_step;
        T probeDefocus_sigma;
        T C3;
        T C5;
        T probeSemiangle;
        T probeXtilt;
        T probeYtilt;
        T minXtilt;
        T minYtilt;
        T maxXtilt;
        T maxYtilt;
        T minRtilt;
        T maxRtilt;
        T xTiltOffset;
        T yTiltOffset;
        T xTiltStep;
        T yTiltStep;
        T scanWindowXMin;
        T scanWindowXMax;
        T scanWindowYMin;
        T scanWindowYMax;
        T scanWindowXMin_r;
        T scanWindowXMax_r;
        T scanWindowYMin_r;
        T scanWindowYMax_r;
        std::vector<T> probes_x;
        std::vector<T> probes_y;
        T randomSeed;
        T crop4Damax;
        size_t numThreads; // number of CPU threads to use
        size_t numGPUs; // number of GPUs to use
        size_t numStreamsPerGPU; // number of CUDA streams to use per GPU
        Algorithm algorithm;
        bool potential3D;
        bool includeThermalEffects;
        bool includeOccupancy;
        bool alsoDoCPUWork; // what fraction of computation to do on the cpu vs gpu
        bool save2DOutput;
        T integrationAngleMin;
        T integrationAngleMax;
        bool save3DOutput;
        bool save4DOutput;
        bool crop4DOutput;
        bool saveDPC_CoM;
        bool saveRealSpaceCoords;
        bool savePotentialSlices;
        bool saveSMatrix;
        bool userSpecifiedCelldims;
        bool realSpaceWindow_x;
        bool realSpaceWindow_y;
        bool nyquistSampling;
        bool importPotential;
        bool importSMatrix;
        bool userSpecifiedNumFP;
        bool saveComplexOutputWave;
        bool enterCheck;
        bool arbitraryProbes;
<<<<<<< HEAD
        bool saveProbe;
=======
        bool simSeries;
        std::vector<std::vector<T>> seriesVals;
        std::vector<std::string> seriesKeys;
        std::vector<std::string> seriesTags;
>>>>>>> 54764952
        unsigned long long int maxFileSize; 
        StreamingMode transferMode;
        TiltSelection tiltMode;

    };

    template <class T>
    void Metadata<T>::toString(){
        std::cout << "\nSimulation parameters:" << std::endl;
        std::cout << "=====================\n" << std::endl;
        if (algorithm == Prismatic::Algorithm::PRISM){
            std::cout << "Algorithm: PRISM" << std::endl;
            std::cout << "interpolationFactorX = " << interpolationFactorX << std::endl;
            std::cout << "interpolationFactorY = " << interpolationFactorY << std::endl;
        } else {
            std::cout << "Algorithm: Multislice" << std::endl;
        }

        std::cout << "filenameAtoms = " <<  filenameAtoms     << std::endl;
        std::cout << "filenameOutput = " << filenameOutput  << std::endl;
        std::cout << "outputFolder = " << outputFolder  << std::endl;
        std::cout << "numThreads = " << numThreads << std::endl;
        std::cout << "realspacePixelSize[0] = " << realspacePixelSize[0]<< std::endl;
        std::cout << "realspacePixelSize[1] = " << realspacePixelSize[1]<< std::endl;
        std::cout << "potBound = " << potBound << std::endl;
        std::cout << "numFP = " << numFP << std::endl;
        std::cout << "sliceThickness = " << sliceThickness<< std::endl;
        std::cout << "numSlices = " << numSlices << std::endl;
        std::cout << "zStart = " << zStart << std::endl;
        std::cout << "E0 = " << E0 << std::endl;
        std::cout << "alphaBeamMax = " << alphaBeamMax << std::endl;
        std::cout << "numThreads = " << numThreads<< std::endl;
        std::cout << "batchSizeTargetCPU = " << batchSizeTargetCPU<< std::endl;
        std::cout << "batchSizeTargetGPU = " << batchSizeTargetGPU<< std::endl;
        std::cout << "probeStepX = " << probeStepX << std::endl;
        std::cout << "probeStepY = " << probeStepY << std::endl;
        std::cout << "cellDim[0] = " << cellDim[0] << std::endl;
        std::cout << "cellDim[1] = " << cellDim[1] << std::endl;
        std::cout << "cellDim[2] = " << cellDim[2] << std::endl;
        std::cout << "tileX = " << tileX << std::endl;
        std::cout << "tileY = " << tileY << std::endl;
        std::cout << "tileZ = " << tileZ << std::endl;
        std::cout << "probeDefocus = " << probeDefocus<< std::endl;
        std::cout << "C3 = " << C3 << std::endl;
        std::cout << "C5 = " << C5 << std::endl;
        std::cout << "probeSemiangle = " << probeSemiangle<< std::endl;
        std::cout << "detectorAngleStep = " << detectorAngleStep<< std::endl;
        std::cout << "probeXtilt = " << probeXtilt<< std::endl;
        std::cout << "probeYtilt = " << probeYtilt<< std::endl;
        std::cout << "scanWindowXMin = " << scanWindowXMin<< std::endl;
        std::cout << "scanWindowXMax = " << scanWindowXMax<< std::endl;
        std::cout << "scanWindowYMin = " << scanWindowYMin<< std::endl;
        std::cout << "scanWindowYMax = " << scanWindowYMax<< std::endl;
        std::cout << "scanWindowXMin_r = " << scanWindowXMin_r<< std::endl;
        std::cout << "scanWindowXMax_r = " << scanWindowXMax_r<< std::endl;
        std::cout << "scanWindowYMin_r = " << scanWindowYMin_r<< std::endl;
        std::cout << "scanWindowYMax_r = " << scanWindowYMax_r<< std::endl;
        std::cout << "integrationAngleMin = " << integrationAngleMin<< std::endl;
        std::cout << "integrationAngleMax = " << integrationAngleMax<< std::endl;
        std::cout << "randomSeed = " << randomSeed << std::endl;
        std::cout << "crop4Damax = " << crop4Damax << std::endl;

        if (includeOccupancy) {
            std::cout << "includeOccupancy = true" << std::endl;
        } else {
            std::cout << "includeOccupancy = false" << std::endl;
        }
        if (includeThermalEffects) {
            std::cout << "includeThermalEffects = true" << std::endl;
        } else {
            std::cout << "includeThermalEffects = false" << std::endl;
        }
        if (alsoDoCPUWork) {
            std::cout << "alsoDoCPUWork = true" << std::endl;
        } else {
            std::cout << "alsoDoCPUWork = false" << std::endl;
        }
        if (save2DOutput) {
            std::cout << "save2DOutput = true" << std::endl;
        } else {
            std::cout << "save2DOutput = false" << std::endl;
        }
        if (save3DOutput) {
            std::cout << "save3DOutput = true" << std::endl;
        } else {
            std::cout << "save3DOutput = false" << std::endl;
        }
        if (save4DOutput) {
            std::cout << "save4DOutput = true" << std::endl;
        } else {
            std::cout << "save4DOutput = false" << std::endl;
        }
        if (crop4DOutput) {
            std::cout << "crop4DOutput = true" << std::endl;
        } else {
            std::cout << "crop4DOutput = false" << std::endl;
        }
        if (saveDPC_CoM) {
            std::cout << "saveDPC_CoM = true" << std::endl;
        } else {
            std::cout << "saveDPC_CoM = false" << std::endl;
        }
        if (saveRealSpaceCoords) {
            std::cout << "saveRealSpaceCoords = true" << std::endl;
        } else {
            std::cout << "saveRealSpaceCoords = false" << std::endl;
        }
        if (savePotentialSlices) {
            std::cout << "savePotentialSlices = true" << std::endl;
        } else {
            std::cout << "savePotentialSlices= false" << std::endl;
        }
        if (nyquistSampling) {
            std::cout << "nyquistSampling = true" << std::endl;
        }else{
            std::cout << "nyquistSampling = false" << std::endl;
        }


    #ifdef PRISMATIC_ENABLE_GPU
        std::cout << "numGPUs = " << numGPUs<< std::endl;
        std::cout << "numStreamsPerGPU = " << numStreamsPerGPU<< std::endl;
        std::cout << "alsoDoCPUWork = " << alsoDoCPUWork << std::endl;
        std::cout << "earlyCPUStopCount = " << earlyCPUStopCount  << std::endl;
        if (transferMode == Prismatic::StreamingMode::Auto){
            std::cout << "Data Transfer Mode : Auto" << std::endl;
        } else if (transferMode == Prismatic::StreamingMode::SingleXfer){
            std::cout << "Data Transfer : Single Transfer" << std::endl;
        } else {
            std::cout << "Data Transfer : Streaming" << std::endl;
        }
    #endif // PRISMATIC_ENABLE_GPU
    }

    template <class T>
    bool Metadata<T>::operator==(const Metadata<T> other){
        if(interpolationFactorY != other.interpolationFactorY)return false;
        if(interpolationFactorX != other.interpolationFactorX)return false;
        if(filenameAtoms != other.filenameAtoms)return false;
        if(filenameOutput != other.filenameOutput)return false;
        if(outputFolder != other.outputFolder)return false;
        if(realspacePixelSize[0] != realspacePixelSize[0])return false;
        if(realspacePixelSize[1] != other.realspacePixelSize[1])return false;
        if(potBound != other.potBound)return false;
        if(numFP != other.numFP)return false;
        if(sliceThickness != other.sliceThickness)return false;
        if(numSlices != other.numSlices)return false;
        if(zStart != other.zStart)return false;
        if(cellDim[0] != other.cellDim[0])return false;
        if(cellDim[1] != other.cellDim[1])return false;
        if(cellDim[2] != other.cellDim[2])return false;
        if(tileX != other.tileX)return false;
        if(tileY != other.tileY)return false;
        if(tileZ != other.tileZ)return false;
        if(E0 != other.E0)return false;
        if(alphaBeamMax != other.alphaBeamMax)return false;
        if(probeStepX != other.probeStepX)return false;
        if(probeStepY != other.probeStepY)return false;
        if(probeSemiangle != other.probeSemiangle)return false;
        if(C3 != other.C3)return false;
        if(C5 != other.C5)return false;
        if(probeDefocus != other.probeDefocus)return false;
        if(detectorAngleStep != other.detectorAngleStep)return false;
        if(probeXtilt != other.probeXtilt)return false;
        if(probeYtilt != other.probeYtilt)return false;
        if(scanWindowXMin != other.scanWindowXMin)return false;
        if(scanWindowXMax != other.scanWindowXMax)return false;
        if(scanWindowYMin != other.scanWindowYMin)return false;
        if(scanWindowYMax != other.scanWindowYMax)return false;
        if(scanWindowXMin_r != other.scanWindowXMin_r)return false;
        if(scanWindowXMax_r != other.scanWindowXMax_r)return false;
        if(scanWindowYMin_r != other.scanWindowYMin_r)return false;
        if(scanWindowYMax_r != other.scanWindowYMax_r)return false;
        if(randomSeed != other.randomSeed)return false;
        if(crop4Damax != other.crop4Damax)return false;
        if(includeThermalEffects != other.includeThermalEffects)return false;
        if(includeOccupancy != other.includeOccupancy)return false;
        if(alsoDoCPUWork != other.alsoDoCPUWork)return false;
        if(save2DOutput != other.save2DOutput)return false;
        if(save3DOutput != other.save3DOutput)return false;
        if(save4DOutput != other.save4DOutput)return false;
        if(crop4DOutput != other.crop4DOutput)return false;
        if(saveDPC_CoM != other.saveDPC_CoM)return false;
        if(saveRealSpaceCoords != other.saveRealSpaceCoords)return false;
        if(savePotentialSlices != other.savePotentialSlices)return false;
        if(userSpecifiedCelldims != other.userSpecifiedCelldims)return false;
        if(realSpaceWindow_x != other.realSpaceWindow_x)return false;
        if(realSpaceWindow_y != other.realSpaceWindow_y)return false;
        if(nyquistSampling != other.nyquistSampling)return false;
        return true;
    }

}
#endif //PRISMATIC_META_H<|MERGE_RESOLUTION|>--- conflicted
+++ resolved
@@ -122,14 +122,11 @@
             saveComplexOutputWave = false;
             enterCheck            = false;
             arbitraryProbes       = false;
-<<<<<<< HEAD
             saveProbe             = false;
-=======
             simSeries             = false;
             seriesVals            = {{}};
             seriesKeys            = {};
             seriesTags            = {};
->>>>>>> 54764952
             maxFileSize           = 2e9;
             importFile            = "";
             importPath            = "";
@@ -221,14 +218,11 @@
         bool saveComplexOutputWave;
         bool enterCheck;
         bool arbitraryProbes;
-<<<<<<< HEAD
         bool saveProbe;
-=======
         bool simSeries;
         std::vector<std::vector<T>> seriesVals;
         std::vector<std::string> seriesKeys;
         std::vector<std::string> seriesTags;
->>>>>>> 54764952
         unsigned long long int maxFileSize; 
         StreamingMode transferMode;
         TiltSelection tiltMode;
