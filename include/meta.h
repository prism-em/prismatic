--- conflicted
+++ resolved
@@ -44,12 +44,8 @@
             numFP                 = 1;
             fpNum                 = 1;
             sliceThickness        = 2.0;
-<<<<<<< HEAD
             zSampling             = 4;
             numSlices             = 0; 
-=======
-            numSlices             = 0;
->>>>>>> 9fdc88b8
             zStart                = 0.0;
             cellDim               = std::vector<T>{20.0, 20.0, 20.0}; // this is z,y,x format
             tileX                 = 1;
