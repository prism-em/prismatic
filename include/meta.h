// Copyright Alan (AJ) Pryor, Jr. 2017
// Transcribed from MATLAB code by Colin Ophus
// Prismatic is distributed under the GNU General Public License (GPL)
// If you use Prismatic, we kindly ask that you cite the following papers:

// 1. Ophus, C.: A fast image simulation algorithm for scanning
//    transmission electron microscopy. Advanced Structural and
//    Chemical Imaging 3(1), 13 (2017)

// 2. Pryor, Jr., A., Ophus, C., and Miao, J.: A Streaming Multi-GPU
//    Implementation of Image Simulation Algorithms for Scanning
//	  Transmission Electron Microscopy. arXiv:1706.08563 (2017)

#ifndef PRISMATIC_META_H
#define PRISMATIC_META_H
#include <vector>
#include <string>
#include <cstddef>
#include <iostream>
#include "defines.h"
#include <time.h>
namespace Prismatic{

    enum class StreamingMode{Stream, SingleXfer, Auto};
    enum class TiltSelection{Rectangular, Radial};

    template <class T>
    class Metadata{
    public:
        void toString();
        bool operator==(const Metadata<T> other);

        Metadata(){
            interpolationFactorY  = 4;
            interpolationFactorX  = 4;
            filenameAtoms         = "/path/to/atoms.txt";
            filenameOutput        = "output.h5";
            outputFolder          = "";
            realspacePixelSize[0] = 0.1;
            realspacePixelSize[1] = 0.1;
            potBound              = 2.0;
            numFP                 = 1;
            fpNum                 = 1;
            sliceThickness        = 2.0;
            zSampling             = 4;
            numSlices             = 0; 
            zStart                = 0.0;
            cellDim               = std::vector<T>{20.0, 20.0, 20.0}; // this is z,y,x format
            tileX                 = 1;
            tileY                 = 1;
            tileZ                 = 1;
            E0                    = 80e3;
            alphaBeamMax          = 24 / 1000.0;
            numGPUs               = 4;
            numStreamsPerGPU      = 3;
            numThreads            = 12;
            batchSizeTargetCPU    = 1;
            batchSizeTargetGPU    = 1;
            batchSizeCPU          = batchSizeTargetCPU;
            batchSizeGPU          = batchSizeTargetGPU;
            earlyCPUStopCount     = 100; // relative speed of job completion between gpu and cpu, used to determine early stopping point for cpu work
            probeStepX            = 0.25;
            probeStepY            = 0.25;
            probeDefocus          = 0.0;
            probeDefocus_min      = 0.0;
            probeDefocus_max      = 0.0;
            probeDefocus_step     = 0.0;
            probeDefocus_sigma    = 0.0;
            C3                    = 0.0;
            C5                    = 0.0;
            probeSemiangle        = 20.0 / 1000;
            detectorAngleStep     = 1.0 / 1000;
            probeXtilt            = 0;
            probeYtilt            = 0;
            minXtilt              = 0.0 / 1000; //mrads, for HRTEM only
            minYtilt              = 0.0 / 1000;
            maxXtilt              = 5.0 / 1000; //mrads, for HRTEM only
            maxYtilt              = 5.0 / 1000;
            minRtilt              = 0.0 / 1000; //radial option
            maxRtilt              = 5.0 / 1000; 
            tiltMode              = TiltSelection::Rectangular;
            xTiltOffset           = 0.0 / 1000; //mrads, for HRTEM only
            yTiltOffset           = 0.0 / 1000;
            xTiltStep             = 1.0 / 1000; 
            yTiltStep             = 1.0 / 1000; 
            scanWindowXMin        = 0.0;
            scanWindowXMax        = 0.99999;
            scanWindowYMin        = 0.0;
            scanWindowYMax        = 0.99999;
            scanWindowXMin_r      = 0.0; //realspace alternatives to setting scan window
            scanWindowXMax_r      = 0.0;
            scanWindowYMin_r      = 0.0;
            scanWindowYMax_r      = 0.0;
            probes_x              = {};
            probes_y              = {};
            srand(time(0));
            randomSeed            = rand() % 100000;
            crop4Damax            = 100.0 /1000;
            algorithm             = Algorithm::PRISM;
            potential3D           = true;
            includeThermalEffects = true;
            includeOccupancy      = true;
            alsoDoCPUWork         = true;
            save2DOutput          = false;
            save3DOutput          = true;
            save4DOutput          = false;
            crop4DOutput          = false;
            saveDPC_CoM           = false;
            saveRealSpaceCoords   = false;
            savePotentialSlices   = false;
            saveSMatrix           = false;
            userSpecifiedCelldims = false;
            realSpaceWindow_x     = false;
            realSpaceWindow_y     = false;
            integrationAngleMin   = 0;
            integrationAngleMax   = detectorAngleStep;
            transferMode          = StreamingMode::Auto;
            nyquistSampling		  = false;
            importPotential       = false;
            importSMatrix         = false;
            userSpecifiedNumFP    = false;
            saveComplexOutputWave = false;
<<<<<<< HEAD
            enterCheck            = false;
            arbitraryProbes       = false;
            saveProbe             = false;
            simSeries             = false;
            seriesVals            = {{}};
            seriesKeys            = {};
            seriesTags            = {};
            maxFileSize           = 2e9;
=======
            matrixRefocus         = true; //true by default since it improves accuracy
>>>>>>> 277f039b
            importFile            = "";
            importPath            = "";
        }
        size_t interpolationFactorY; // PRISM f_y parameter
        size_t interpolationFactorX; // PRISM f_x parameter
        std::string filenameAtoms; // filename of txt file containing atoms (x,y,z,Z CSV format -- one atom per line)
        std::string filenameOutput;// filename of output image
        std::string outputFolder; // folder of output images
        std::string importFile; //HDF5 file from where potential or S-matrix is imported
        std::string importPath; //path to dataset in HDF5 file
        T realspacePixelSize[2]; // pixel size
        T potBound; // bounding integration radius for potential calculation
        size_t numFP; // number of frozen phonon configurations to compute
        size_t fpNum; // current frozen phonon number
        T sliceThickness; // thickness of slice in Z
        size_t zSampling; //oversampling of potential in Z direction
        size_t numSlices; //number of slices to itereate through in multislice before giving an output
        T zStart; //Z coordinate of cell where multislice intermediate output will begin outputting
        T probeStepX;
        T probeStepY;
        std::vector<T> cellDim; // this is z,y,x format
        size_t tileX, tileY, tileZ; // how many unit cells to repeat in x,y,z
        size_t batchSizeTargetCPU; // desired number of probes/beams to propagate simultaneously for CPU
        size_t batchSizeTargetGPU; // desired number of probes/beams to propagate simultaneously for GPU
        size_t batchSizeCPU; // actual number of probes/beams to propagate simultaneously for CPU
        size_t batchSizeGPU; // actual number of probes/beams to propagate simultaneously for GPU
        T earlyCPUStopCount;
        T E0; // electron energy
        T alphaBeamMax; // max semi angle for probe
        T detectorAngleStep;
        T probeDefocus;
        T probeDefocus_min;
        T probeDefocus_max;
        T probeDefocus_step;
        T probeDefocus_sigma;
        T C3;
        T C5;
        T probeSemiangle;
        T probeXtilt;
        T probeYtilt;
        T minXtilt;
        T minYtilt;
        T maxXtilt;
        T maxYtilt;
        T minRtilt;
        T maxRtilt;
        T xTiltOffset;
        T yTiltOffset;
        T xTiltStep;
        T yTiltStep;
        T scanWindowXMin;
        T scanWindowXMax;
        T scanWindowYMin;
        T scanWindowYMax;
        T scanWindowXMin_r;
        T scanWindowXMax_r;
        T scanWindowYMin_r;
        T scanWindowYMax_r;
        std::vector<T> probes_x;
        std::vector<T> probes_y;
        T randomSeed;
        T crop4Damax;
        size_t numThreads; // number of CPU threads to use
        size_t numGPUs; // number of GPUs to use
        size_t numStreamsPerGPU; // number of CUDA streams to use per GPU
        Algorithm algorithm;
        bool potential3D;
        bool includeThermalEffects;
        bool includeOccupancy;
        bool alsoDoCPUWork; // what fraction of computation to do on the cpu vs gpu
        bool save2DOutput;
        T integrationAngleMin;
        T integrationAngleMax;
        bool save3DOutput;
        bool save4DOutput;
        bool crop4DOutput;
        bool saveDPC_CoM;
        bool saveRealSpaceCoords;
        bool savePotentialSlices;
        bool saveSMatrix;
        bool userSpecifiedCelldims;
        bool realSpaceWindow_x;
        bool realSpaceWindow_y;
        bool nyquistSampling;
        bool importPotential;
        bool importSMatrix;
        bool userSpecifiedNumFP;
        bool saveComplexOutputWave;
<<<<<<< HEAD
        bool enterCheck;
        bool arbitraryProbes;
        bool saveProbe;
        bool simSeries;
        std::vector<std::vector<T>> seriesVals;
        std::vector<std::string> seriesKeys;
        std::vector<std::string> seriesTags;
        unsigned long long int maxFileSize; 
=======
        bool matrixRefocus; //whether or not to refocus the comapct s-matrix in a PRISM sim
>>>>>>> 277f039b
        StreamingMode transferMode;
        TiltSelection tiltMode;

    };

    template <class T>
    void Metadata<T>::toString(){
        std::cout << "\nSimulation parameters:" << std::endl;
        std::cout << "=====================\n" << std::endl;
        if (algorithm == Prismatic::Algorithm::PRISM){
            std::cout << "Algorithm: PRISM" << std::endl;
            std::cout << "interpolationFactorX = " << interpolationFactorX << std::endl;
            std::cout << "interpolationFactorY = " << interpolationFactorY << std::endl;
        } else {
            std::cout << "Algorithm: Multislice" << std::endl;
        }

        std::cout << "filenameAtoms = " <<  filenameAtoms     << std::endl;
        std::cout << "filenameOutput = " << filenameOutput  << std::endl;
        std::cout << "outputFolder = " << outputFolder  << std::endl;
        std::cout << "numThreads = " << numThreads << std::endl;
        std::cout << "realspacePixelSize[0] = " << realspacePixelSize[0]<< std::endl;
        std::cout << "realspacePixelSize[1] = " << realspacePixelSize[1]<< std::endl;
        std::cout << "potBound = " << potBound << std::endl;
        std::cout << "numFP = " << numFP << std::endl;
        std::cout << "sliceThickness = " << sliceThickness<< std::endl;
        std::cout << "numSlices = " << numSlices << std::endl;
        std::cout << "zStart = " << zStart << std::endl;
        std::cout << "E0 = " << E0 << std::endl;
        std::cout << "alphaBeamMax = " << alphaBeamMax << std::endl;
        std::cout << "numThreads = " << numThreads<< std::endl;
        std::cout << "batchSizeTargetCPU = " << batchSizeTargetCPU<< std::endl;
        std::cout << "batchSizeTargetGPU = " << batchSizeTargetGPU<< std::endl;
        std::cout << "probeStepX = " << probeStepX << std::endl;
        std::cout << "probeStepY = " << probeStepY << std::endl;
        std::cout << "cellDim[0] = " << cellDim[0] << std::endl;
        std::cout << "cellDim[1] = " << cellDim[1] << std::endl;
        std::cout << "cellDim[2] = " << cellDim[2] << std::endl;
        std::cout << "tileX = " << tileX << std::endl;
        std::cout << "tileY = " << tileY << std::endl;
        std::cout << "tileZ = " << tileZ << std::endl;
        std::cout << "probeDefocus = " << probeDefocus<< std::endl;
        std::cout << "C3 = " << C3 << std::endl;
        std::cout << "C5 = " << C5 << std::endl;
        std::cout << "probeSemiangle = " << probeSemiangle<< std::endl;
        std::cout << "detectorAngleStep = " << detectorAngleStep<< std::endl;
        std::cout << "probeXtilt = " << probeXtilt<< std::endl;
        std::cout << "probeYtilt = " << probeYtilt<< std::endl;
        std::cout << "scanWindowXMin = " << scanWindowXMin<< std::endl;
        std::cout << "scanWindowXMax = " << scanWindowXMax<< std::endl;
        std::cout << "scanWindowYMin = " << scanWindowYMin<< std::endl;
        std::cout << "scanWindowYMax = " << scanWindowYMax<< std::endl;
        std::cout << "scanWindowXMin_r = " << scanWindowXMin_r<< std::endl;
        std::cout << "scanWindowXMax_r = " << scanWindowXMax_r<< std::endl;
        std::cout << "scanWindowYMin_r = " << scanWindowYMin_r<< std::endl;
        std::cout << "scanWindowYMax_r = " << scanWindowYMax_r<< std::endl;
        std::cout << "integrationAngleMin = " << integrationAngleMin<< std::endl;
        std::cout << "integrationAngleMax = " << integrationAngleMax<< std::endl;
        std::cout << "randomSeed = " << randomSeed << std::endl;
        std::cout << "crop4Damax = " << crop4Damax << std::endl;

        if (includeOccupancy) {
            std::cout << "includeOccupancy = true" << std::endl;
        } else {
            std::cout << "includeOccupancy = false" << std::endl;
        }
        if (includeThermalEffects) {
            std::cout << "includeThermalEffects = true" << std::endl;
        } else {
            std::cout << "includeThermalEffects = false" << std::endl;
        }
        if (alsoDoCPUWork) {
            std::cout << "alsoDoCPUWork = true" << std::endl;
        } else {
            std::cout << "alsoDoCPUWork = false" << std::endl;
        }
        if (save2DOutput) {
            std::cout << "save2DOutput = true" << std::endl;
        } else {
            std::cout << "save2DOutput = false" << std::endl;
        }
        if (save3DOutput) {
            std::cout << "save3DOutput = true" << std::endl;
        } else {
            std::cout << "save3DOutput = false" << std::endl;
        }
        if (save4DOutput) {
            std::cout << "save4DOutput = true" << std::endl;
        } else {
            std::cout << "save4DOutput = false" << std::endl;
        }
        if (crop4DOutput) {
            std::cout << "crop4DOutput = true" << std::endl;
        } else {
            std::cout << "crop4DOutput = false" << std::endl;
        }
        if (saveDPC_CoM) {
            std::cout << "saveDPC_CoM = true" << std::endl;
        } else {
            std::cout << "saveDPC_CoM = false" << std::endl;
        }
        if (saveRealSpaceCoords) {
            std::cout << "saveRealSpaceCoords = true" << std::endl;
        } else {
            std::cout << "saveRealSpaceCoords = false" << std::endl;
        }
        if (savePotentialSlices) {
            std::cout << "savePotentialSlices = true" << std::endl;
        } else {
            std::cout << "savePotentialSlices= false" << std::endl;
        }
        if (nyquistSampling) {
            std::cout << "nyquistSampling = true" << std::endl;
        }else{
            std::cout << "nyquistSampling = false" << std::endl;
        }


    #ifdef PRISMATIC_ENABLE_GPU
        std::cout << "numGPUs = " << numGPUs<< std::endl;
        std::cout << "numStreamsPerGPU = " << numStreamsPerGPU<< std::endl;
        std::cout << "alsoDoCPUWork = " << alsoDoCPUWork << std::endl;
        std::cout << "earlyCPUStopCount = " << earlyCPUStopCount  << std::endl;
        if (transferMode == Prismatic::StreamingMode::Auto){
            std::cout << "Data Transfer Mode : Auto" << std::endl;
        } else if (transferMode == Prismatic::StreamingMode::SingleXfer){
            std::cout << "Data Transfer : Single Transfer" << std::endl;
        } else {
            std::cout << "Data Transfer : Streaming" << std::endl;
        }
    #endif // PRISMATIC_ENABLE_GPU
    }

    template <class T>
    bool Metadata<T>::operator==(const Metadata<T> other){
        if(interpolationFactorY != other.interpolationFactorY)return false;
        if(interpolationFactorX != other.interpolationFactorX)return false;
        if(filenameAtoms != other.filenameAtoms)return false;
        if(filenameOutput != other.filenameOutput)return false;
        if(outputFolder != other.outputFolder)return false;
        if(realspacePixelSize[0] != realspacePixelSize[0])return false;
        if(realspacePixelSize[1] != other.realspacePixelSize[1])return false;
        if(potBound != other.potBound)return false;
        if(numFP != other.numFP)return false;
        if(sliceThickness != other.sliceThickness)return false;
        if(numSlices != other.numSlices)return false;
        if(zStart != other.zStart)return false;
        if(cellDim[0] != other.cellDim[0])return false;
        if(cellDim[1] != other.cellDim[1])return false;
        if(cellDim[2] != other.cellDim[2])return false;
        if(tileX != other.tileX)return false;
        if(tileY != other.tileY)return false;
        if(tileZ != other.tileZ)return false;
        if(E0 != other.E0)return false;
        if(alphaBeamMax != other.alphaBeamMax)return false;
        if(probeStepX != other.probeStepX)return false;
        if(probeStepY != other.probeStepY)return false;
        if(probeSemiangle != other.probeSemiangle)return false;
        if(C3 != other.C3)return false;
        if(C5 != other.C5)return false;
        if(probeDefocus != other.probeDefocus)return false;
        if(detectorAngleStep != other.detectorAngleStep)return false;
        if(probeXtilt != other.probeXtilt)return false;
        if(probeYtilt != other.probeYtilt)return false;
        if(scanWindowXMin != other.scanWindowXMin)return false;
        if(scanWindowXMax != other.scanWindowXMax)return false;
        if(scanWindowYMin != other.scanWindowYMin)return false;
        if(scanWindowYMax != other.scanWindowYMax)return false;
        if(scanWindowXMin_r != other.scanWindowXMin_r)return false;
        if(scanWindowXMax_r != other.scanWindowXMax_r)return false;
        if(scanWindowYMin_r != other.scanWindowYMin_r)return false;
        if(scanWindowYMax_r != other.scanWindowYMax_r)return false;
        if(randomSeed != other.randomSeed)return false;
        if(crop4Damax != other.crop4Damax)return false;
        if(includeThermalEffects != other.includeThermalEffects)return false;
        if(includeOccupancy != other.includeOccupancy)return false;
        if(alsoDoCPUWork != other.alsoDoCPUWork)return false;
        if(save2DOutput != other.save2DOutput)return false;
        if(save3DOutput != other.save3DOutput)return false;
        if(save4DOutput != other.save4DOutput)return false;
        if(crop4DOutput != other.crop4DOutput)return false;
        if(saveDPC_CoM != other.saveDPC_CoM)return false;
        if(saveRealSpaceCoords != other.saveRealSpaceCoords)return false;
        if(savePotentialSlices != other.savePotentialSlices)return false;
        if(userSpecifiedCelldims != other.userSpecifiedCelldims)return false;
        if(realSpaceWindow_x != other.realSpaceWindow_x)return false;
        if(realSpaceWindow_y != other.realSpaceWindow_y)return false;
        if(nyquistSampling != other.nyquistSampling)return false;
        return true;
    }

}
#endif //PRISMATIC_META_H<|MERGE_RESOLUTION|>--- conflicted
+++ resolved
@@ -120,7 +120,6 @@
             importSMatrix         = false;
             userSpecifiedNumFP    = false;
             saveComplexOutputWave = false;
-<<<<<<< HEAD
             enterCheck            = false;
             arbitraryProbes       = false;
             saveProbe             = false;
@@ -129,9 +128,7 @@
             seriesKeys            = {};
             seriesTags            = {};
             maxFileSize           = 2e9;
-=======
             matrixRefocus         = true; //true by default since it improves accuracy
->>>>>>> 277f039b
             importFile            = "";
             importPath            = "";
         }
@@ -220,7 +217,6 @@
         bool importSMatrix;
         bool userSpecifiedNumFP;
         bool saveComplexOutputWave;
-<<<<<<< HEAD
         bool enterCheck;
         bool arbitraryProbes;
         bool saveProbe;
@@ -229,9 +225,7 @@
         std::vector<std::string> seriesKeys;
         std::vector<std::string> seriesTags;
         unsigned long long int maxFileSize; 
-=======
         bool matrixRefocus; //whether or not to refocus the comapct s-matrix in a PRISM sim
->>>>>>> 277f039b
         StreamingMode transferMode;
         TiltSelection tiltMode;
 
