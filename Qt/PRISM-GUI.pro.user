--- conflicted
+++ resolved
@@ -1,10 +1,6 @@
 <?xml version="1.0" encoding="UTF-8"?>
 <!DOCTYPE QtCreatorProject>
-<<<<<<< HEAD
-<!-- Written by QtCreator 4.2.1, 2017-06-29T14:10:50. -->
-=======
 <!-- Written by QtCreator 4.2.1, 2017-06-30T08:04:50. -->
->>>>>>> 735757ad
 <qtcreator>
  <data>
   <variable>EnvironmentId</variable>
