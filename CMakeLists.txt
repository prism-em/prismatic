cmake_minimum_required(VERSION 3.5)
message("CMake prefix path: " ${CMAKE_PREFIX_PATH})
project(PRISM)
set(CMAKE_CXX_STANDARD 11)
set(CMAKE_BUILD_TYPE RELEASE)

# set warning level
if ( CMAKE_COMPILER_IS_GNUCC )
    set(CMAKE_CXX_FLAGS  "${CMAKE_CXX_FLAGS} -w -O3 -fPIC")
endif ( CMAKE_COMPILER_IS_GNUCC )
if ( MSVC )
    set(CMAKE_CXX_FLAGS  "${CMAKE_CXX_FLAGS} /W0 /utf-8 /Ox")
endif ( MSVC )

# PRISM custom options
set(PRISMATIC_ENABLE_GUI 0 CACHE BOOL PRISMATIC_ENABLE_GUI)
set(PRISMATIC_ENABLE_GPU 0 CACHE BOOL PRISMATIC_ENABLE_GPU)
set(PRISMATIC_ENABLE_CLI 1 CACHE BOOL PRISMATIC_ENABLE_GPU)
#set(PRISMATIC_ENABLE_PYTHON_GPU 0 CACHE BOOL PRISMATIC_ENABLE_PYTHON_GPU)
set(PRISMATIC_ENABLE_DOUBLE_PRECISION 0 CACHE BOOL PRISMATIC_ENABLE_DOUBLE_PRECISION)
set(PRISMATIC_ENABLE_PYPRISMATIC 0 CACHE BOOL PRISMATIC_ENABLE_PYPRISMATIC)
set(PRISMATIC_USE_HDF5_STATIC 0 CACHE BOOL PRISMATIC_USE_HDF5_STATIC)
set(PRISMATIC_TESTS 0 CACHE BOOL PRISMATIC_TESTS)

#set (CMAKE_BUILD_TYPE DEBUG)
if (PRISMATIC_ENABLE_GPU)
    set(NVCC_FLAGS_EXTRA "-arch=sm_30 -std=c++11 -Xcompiler -fPIC")
endif (PRISMATIC_ENABLE_GPU)
set(CMAKE_MODULE_PATH ${CMAKE_SOURCE_DIR}/cmake/modules)

if (UNIX)
	set(CMAKE_LIBRARY_PATH ${CMAKE_LIBRARY_PATH} /usr/local/lib)
	link_directories(${CMAKE_LIBRARY_PATH})
endif (UNIX)

# create variables with various bundles of source files
set(SOURCE_FILES
        src/configure.cpp
        src/WorkDispatcher.cpp
        src/Multislice_calcOutput.cpp
        src/PRISM01_calcPotential.cpp
        src/PRISM02_calcSMatrix.cpp
        src/PRISM03_calcOutput.cpp
        src/PRISM_entry.cpp
        src/Multislice_entry.cpp
        src/HRTEM_entry.cpp
        src/projectedPotential.cpp
        src/parseInput.cpp
        src/utility.cpp
        src/atom.cpp
        src/go.cpp
        src/fileIO.cpp
        src/probe.cpp
        src/aberration.cpp)

if (PRISMATIC_ENABLE_GUI)
set(GUI_SOURCE_FILES
        Qt/main.cpp
        Qt/prismmainwindow.cpp
	    Qt/prism_qthreads.cpp
        Qt/prism_progressbar.cpp
        Qt/saveatomiccoordinatesdialog.cpp
        Qt/prism_colormapper.cpp
	    Qt/prism_resources.qrc)
endif (PRISMATIC_ENABLE_GUI)

if (PRISMATIC_ENABLE_GPU)
    set(CUDA_SOURCE_FILES
            src/Multislice_calcOutput.cu
            src/PRISM02_calcSMatrix.cu
            src/PRISM03_calcOutput.cu
            src/utility.cu
            src/fileIO.cu)
endif (PRISMATIC_ENABLE_GPU)

if (PRISMATIC_TESTS)
    set(TEST_SOURCE_FILES
            unittests/testSuite.cpp
            unittests/potentialTests.cpp
            unittests/ioTests.cpp
<<<<<<< HEAD
            unittests/hrtemTests.cpp
            unittests/processingTests.cpp
            unittests/probeTests.cpp
            unittests/aberrationsTests.cpp
            unittests/seriesTests.cpp
=======
            unittests/refocusTests.cpp
>>>>>>> 277f039b
            )
endif (PRISMATIC_TESTS)

# find core packages
find_package (Threads REQUIRED)
find_package (Boost REQUIRED)
find_package (FFTW3 REQUIRED)

if(PRISMATIC_ENABLE_PYPRISMATIC)
    find_package (PythonInterp 3.5 REQUIRED)
    find_package (PythonLibs 3.5 REQUIRED)
endif(PRISMATIC_ENABLE_PYPRISMATIC)

if (PRISMATIC_USE_HDF5_STATIC)
   message("entered")
   set(HDF5_USE_STATIC_LIBRARIES ON)
endif (PRISMATIC_USE_HDF5_STATIC)

set(HDF5_FIND_COMPONENTS "C" "HL" "CXX")
find_package (HDF5 REQUIRED ${HDF5_FIND_COMPONENTS})
find_library(HDF5_C_HL_LIBRARIES hdf5_hl)
find_library(HDF5_C_LIBRARIES hdf5)
find_library(HDF5_CXX_HL_LIBRARIES hdf5_hl_cpp)
find_library(HDF5_CXX_LIBRARIES hdf5_cpp)

set(HDF5_LIBRARIES ${HDF5_C_HL_LIBRARIES} ${HDF5_C_LIBRARIES} ${HDF5_CXX_HL_LIBRARIES} ${HDF5_CXX_LIBRARIES})

message("Boost dir " ${Boost_INCLUDE_DIRS})
include_directories(${CMAKE_SOURCE_DIR}/include
                    ${CMAKE_SOURCE_DIR}/unittests/include
                    ${Boost_INCLUDE_DIRS}
                    ${FFTW_INCLUDE_DIR}
                    ${HDF5_INCLUDE_DIRS})
# find CUDA package, if building for GPU
if (PRISMATIC_ENABLE_GPU)
    message("GPU support enabled")
    find_package(CUDA REQUIRED)
    set(CUDA_NVCC_FLAGS ${CUDA_NVCC_FLAGS} ${NVCC_FLAGS_EXTRA})
endif(PRISMATIC_ENABLE_GPU)

# find Qt modules, if building GUI
if (PRISMATIC_ENABLE_GUI)
find_package(Qt5Widgets REQUIRED)
message(Qt5Widgets_DIR = ${Qt5Widgets_DIR})
endif (PRISMATIC_ENABLE_GUI)

# add preprocessor directives based on configuration
if (PRISMATIC_ENABLE_DOUBLE_PRECISION)
    add_definitions(-DPRISMATIC_ENABLE_DOUBLE_PRECISION)
endif (PRISMATIC_ENABLE_DOUBLE_PRECISION)

if (PRISMATIC_ENABLE_GUI)
    add_definitions(-DPRISMATIC_ENABLE_GUI)
endif (PRISMATIC_ENABLE_GUI)

if (PRISMATIC_ENABLE_GPU)
    add_definitions(-DPRISMATIC_ENABLE_GPU)
endif (PRISMATIC_ENABLE_GPU)

if (PRISMATIC_ENABLE_CLI)
    add_definitions(-DPRISMATIC_ENABLE_CLI)
endif (PRISMATIC_ENABLE_CLI)

# setup FFTW based on desired precision
if (NOT PRISMATIC_ENABLE_DOUBLE_PRECISION)
    message("Single precision enabled")
    if (UNIX)
	    message(UNIX)
	    set(FFTW_LIBRARIES ${FFTW_EXECUTABLE_LIBRARIES})
	    set(FFTW_LIBRARIES fftw3f fftw3f_threads)
            set(FFTW_LIBRARY ${FFTW_EXECUTABLE_LIBRARIES})
	    message("FFTW_EXECUTABLE_LIBRARIES = " ${FFTW_EXECUTABLE_LIBRARIES})
	    message("FFTW_LIBRARY = " ${FFTW_LIBRARY})
    endif (UNIX)
else(NOT PRISMATIC_ENABLE_DOUBLE_PRECISION)
    message("Double precision enabled")
    add_definitions(-DPRISMATIC_ENABLE_DOUBLE_PRECISION)
	if (FFTW_THREADS_LIBRARY)
    		set(FFTW_LIBRARIES ${FFTW_LIBRARY} ${FFTW_THREADS_LIBRARY})
    	endif(FFTW_THREADS_LIBRARY)
endif(NOT PRISMATIC_ENABLE_DOUBLE_PRECISION)



if (PRISMATIC_ENABLE_CLI)
    # build CLI
    if (PRISMATIC_ENABLE_GPU)

        cuda_add_executable(prismatic
                	     src/driver.cpp
                	     ${SOURCE_FILES}
                	     ${CUDA_SOURCE_FILES})
        cuda_add_cufft_to_target(prismatic)
    else(PRISMATIC_ENABLE_GPU)

        add_executable(prismatic
                        src/driver.cpp
                        ${SOURCE_FILES})
    endif (PRISMATIC_ENABLE_GPU)

    target_link_libraries(prismatic
        		   ${CMAKE_THREAD_LIBS_INIT}
#        		   ${Boost_LIBRARY_DIRS}
                   ${FFTW_LIBRARIES}
                   ${HDF5_LIBRARIES})
endif (PRISMATIC_ENABLE_CLI)

if(APPLE)
  list(APPEND GUI_SOURCE_FILES ../Qt/icons/prismatic-icon.icns)
  set(MACOSX_BUNDLE_ICON_FILE prismatic-icon.icns)
  set(MACOSX_BUNDLE_BUNDLE_VERSION 0.1)
  set_source_files_properties(../Qt/icons/prismatic-icon.icns PROPERTIES
    MACOSX_PACKAGE_LOCATION Resources)
elseif(WIN32)
  list(APPEND GUI_SOURCE_FILES ../Qt/icons/prismatic.ico)
endif()

if (PRISMATIC_ENABLE_GUI)
    # build GUI
    set(CMAKE_AUTOMOC ON)
    set(CMAKE_AUTOUIC ON)
    set(CMAKE_AUTORCC ON)
    set(CMAKE_INCLUDE_CURRENT_DIR on)
    include_directories(${CMAKE_SOURCE_DIR}/Qt ${CMAKE_SOURCE_DIR}/include)
    include_directories(${Qt5Widgets_INCLUDE_DIRS})

    if (PRISMATIC_ENABLE_GPU)
        # build the shared CUDA library used by the GUI
	#cuda_add_library(prism_shared
	#                    ${SOURCE_FILES}
	#                    ${CUDA_SOURCE_FILES}
	#                    #${GUI_SOURCE_FILES}
	#                    SHARED)
	#target_link_libraries(prism_shared
	#                        ${CMAKE_THREAD_LIBS_INIT}
	#                        ${Boost_LIBRARY_DIRS}
	#                        ${FFTW_LIBRARIES})
	#cuda_add_cufft_to_target(prism_shared)
	#            add_definitions(-DPRISMATIC_BUILDING_GUI)
#        add_definitions(-DHEY)
#
        cuda_add_executable(prismatic-gui
                                ${SOURCE_FILES}
                                ${GUI_SOURCE_FILES}
                                ${CUDA_SOURCE_FILES}
				OPTIONS -DPRISMATIC_BUILDING_GUI)
        target_link_libraries(prismatic-gui
                                Qt5::Widgets
                                ${CMAKE_THREAD_LIBS_INIT}
#                                ${Boost_LIBRARY_DIRS}
                                ${FFTW_LIBRARIES}
                                ${HDF5_LIBRARIES})
        cuda_add_cufft_to_target(prismatic-gui)
    else (PRISMATIC_ENABLE_GPU)
        add_executable(prismatic-gui
                        WIN32 MACOSX_BUNDLE
                        ${SOURCE_FILES}
                        ${GUI_SOURCE_FILES})
        target_link_libraries(prismatic-gui
                                Qt5::Widgets
                                ${CMAKE_THREAD_LIBS_INIT}
#                                ${Boost_LIBRARY_DIRS}
                                ${FFTW_LIBRARIES}
                                ${HDF5_LIBRARIES})
    endif (PRISMATIC_ENABLE_GPU)
    target_compile_definitions(prismatic-gui PRIVATE PRISMATIC_BUILDING_GUI=1)

    if(APPLE)
        install(TARGETS prismatic-gui DESTINATION Applications COMPONENT runtime)
    else(APPLE)
        install(TARGETS prismatic-gui RUNTIME DESTINATION ${CMAKE_INSTALL_PREFIX}/bin)
    endif(APPLE)
endif (PRISMATIC_ENABLE_GUI)

if (PRISMATIC_ENABLE_CLI)
    install(TARGETS prismatic RUNTIME DESTINATION ${CMAKE_INSTALL_PREFIX}/bin)
endif(PRISMATIC_ENABLE_CLI)

# if (PRISMATIC_ENABLE_PYTHON_GPU AND PRISMATIC_ENABLE_GPU)
#     cuda_add_library(cuprismatic SHARED
# 	    	         ${SOURCE_FILES}
#                      ${CUDA_SOURCE_FILES})
#     cuda_add_cufft_to_target(cuprismatic)
#     target_link_libraries(cuprismatic
#                           ${FFTW_LIBRARIES}
# 			  ${HDF5_LIBRARIES})
#     target_compile_definitions(cuprismatic PRIVATE PRISMATIC_ENABLE_GPU=1 BUILDING_CUPRISMATIC=1 CUPRISMATIC_EXPORT=1)
#     install(TARGETS cuprismatic
# 	        ARCHIVE DESTINATION ${CMAKE_INSTALL_PREFIX}/lib
# 	        LIBRARY DESTINATION ${CMAKE_INSTALL_PREFIX}/lib)
# endif(PRISMATIC_ENABLE_PYTHON_GPU AND PRISMATIC_ENABLE_GPU)

if(PRISMATIC_ENABLE_PYPRISMATIC)

    include_directories(${PYTHON_INCLUDE_DIRS})
    if (PRISMATIC_ENABLE_GPU)
        cuda_add_library(pyprismatic_core SHARED pyprismatic/core.cpp ${SOURCE_FILES} ${CUDA_SOURCE_FILES})
        cuda_add_cufft_to_target(pyprismatic_core)
    else (PRISMATIC_ENABLE_GPU)
        add_library(pyprismatic_core SHARED pyprismatic/core.cpp ${SOURCE_FILES})
    endif(PRISMATIC_ENABLE_GPU)

    target_link_libraries(pyprismatic_core
                    ${CMAKE_THREAD_LIBS_INIT}
                    ${FFTW_LIBRARIES}
                    ${HDF5_LIBRARIES}
                    ${PYTHON_LIBRARIES})

    set_target_properties(
    pyprismatic_core
    PROPERTIES
        PREFIX ""
        OUTPUT_NAME "core"
        LINKER_LANGUAGE CXX
    )

    if(NOT UNIX)
    set_target_properties(
        pyprismatic_core
        PROPERTIES
            SUFFIX ".pyd"
    )
    endif(NOT UNIX)
endif(PRISMATIC_ENABLE_PYPRISMATIC)

if (PRISMATIC_TESTS)
    find_package (Boost REQUIRED COMPONENTS unit_test_framework)

    if (PRISMATIC_ENABLE_GPU)
        cuda_add_executable(prismatic-tests
                        ${SOURCE_FILES}
                        ${CUDA_SOURCE_FILES}
                        ${TEST_SOURCE_FILES})
        cuda_add_cufft_to_target(prismatic-tests)
    else(PRISMATIC_ENABLE_GPU)
        add_executable(prismatic-tests
                        ${SOURCE_FILES}
                        ${TEST_SOURCE_FILES})
    endif (PRISMATIC_ENABLE_GPU)

    target_compile_definitions(prismatic-tests PRIVATE "BOOST_TEST_DYN_LINK=1")

    target_link_libraries(prismatic-tests
        ${CMAKE_THREAD_LIBS_INIT}
        ${FFTW_LIBRARIES}
        ${HDF5_LIBRARIES}
        ${Boost_UNIT_TEST_FRAMEWORK_LIBRARY})

<<<<<<< HEAD
    add_custom_target(PrismaticTestSuite ALL ./prismatic-tests --log_level=all --run_test=ioTests/*
=======
    add_custom_target(PrismaticTestSuite ALL ./prismatic-tests --log_level=all --run_test=refocusTests
>>>>>>> 277f039b
                        DEPENDS prismatic prismatic-tests)

endif (PRISMATIC_TESTS)<|MERGE_RESOLUTION|>--- conflicted
+++ resolved
@@ -78,15 +78,12 @@
             unittests/testSuite.cpp
             unittests/potentialTests.cpp
             unittests/ioTests.cpp
-<<<<<<< HEAD
             unittests/hrtemTests.cpp
             unittests/processingTests.cpp
             unittests/probeTests.cpp
             unittests/aberrationsTests.cpp
             unittests/seriesTests.cpp
-=======
             unittests/refocusTests.cpp
->>>>>>> 277f039b
             )
 endif (PRISMATIC_TESTS)
 
@@ -335,11 +332,7 @@
         ${HDF5_LIBRARIES}
         ${Boost_UNIT_TEST_FRAMEWORK_LIBRARY})
 
-<<<<<<< HEAD
-    add_custom_target(PrismaticTestSuite ALL ./prismatic-tests --log_level=all --run_test=ioTests/*
-=======
-    add_custom_target(PrismaticTestSuite ALL ./prismatic-tests --log_level=all --run_test=refocusTests
->>>>>>> 277f039b
+    add_custom_target(PrismaticTestSuite ALL ./prismatic-tests --log_level=all --run_test=*
                         DEPENDS prismatic prismatic-tests)
 
 endif (PRISMATIC_TESTS)