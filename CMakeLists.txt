cmake_minimum_required(VERSION 3.5)
message("CMake prefix path: " ${CMAKE_PREFIX_PATH})
project(PRISM)
set(CMAKE_CXX_STANDARD 11)
set(CMAKE_BUILD_TYPE RELEASE)

# set warning level
if ( CMAKE_COMPILER_IS_GNUCC )
    set(CMAKE_CXX_FLAGS  "${CMAKE_CXX_FLAGS} -w -O3 -fPIC")
endif ( CMAKE_COMPILER_IS_GNUCC )
if ( MSVC )
    set(CMAKE_CXX_FLAGS  "${CMAKE_CXX_FLAGS} /W0 /utf-8 /Ox /permissive-")
endif ( MSVC )

# PRISM custom options
set(PRISMATIC_ENABLE_GUI 0 CACHE BOOL PRISMATIC_ENABLE_GUI)
set(PRISMATIC_ENABLE_GPU 0 CACHE BOOL PRISMATIC_ENABLE_GPU)
set(PRISMATIC_ENABLE_CLI 1 CACHE BOOL PRISMATIC_ENABLE_GPU)
#set(PRISMATIC_ENABLE_PYTHON_GPU 0 CACHE BOOL PRISMATIC_ENABLE_PYTHON_GPU)
set(PRISMATIC_ENABLE_DOUBLE_PRECISION 0 CACHE BOOL PRISMATIC_ENABLE_DOUBLE_PRECISION)
set(PRISMATIC_ENABLE_PYPRISMATIC 0 CACHE BOOL PRISMATIC_ENABLE_PYPRISMATIC)
set(PRISMATIC_USE_HDF5_STATIC 0 CACHE BOOL PRISMATIC_USE_HDF5_STATIC)
<<<<<<< HEAD
set(PRISMATIC_TESTS 0 CACHE BOOL PRISMATIC_TESTS)
=======
set(OUTPUT_NAME prismatic CACHE STRING OUTPUT_NAME)
>>>>>>> 9fdc88b8

#set (CMAKE_BUILD_TYPE DEBUG)
if (PRISMATIC_ENABLE_GPU)
    set(NVCC_FLAGS_EXTRA "-arch=sm_30 -std=c++11 -Xcompiler -fPIC")
endif (PRISMATIC_ENABLE_GPU)
set(CMAKE_MODULE_PATH ${CMAKE_SOURCE_DIR}/cmake/modules)

if (UNIX)
	set(CMAKE_LIBRARY_PATH ${CMAKE_LIBRARY_PATH} /usr/local/lib)
	link_directories(${CMAKE_LIBRARY_PATH})
endif (UNIX)

# create variables with various bundles of source files
set(SOURCE_FILES
        src/configure.cpp
        src/WorkDispatcher.cpp
        src/Multislice_calcOutput.cpp
        src/PRISM01_calcPotential.cpp
        src/PRISM02_calcSMatrix.cpp
        src/PRISM03_calcOutput.cpp
        src/PRISM_entry.cpp
        src/Multislice_entry.cpp
        src/HRTEM_entry.cpp
        src/projectedPotential.cpp
        src/parseInput.cpp
        src/utility.cpp
        src/atom.cpp
        src/go.cpp
        src/fileIO.cpp
        src/probe.cpp
        src/aberration.cpp)

if (PRISMATIC_ENABLE_GUI)
set(GUI_SOURCE_FILES
        Qt/main.cpp
        Qt/prismmainwindow.cpp
	    Qt/prism_qthreads.cpp
        Qt/prism_progressbar.cpp
        Qt/saveatomiccoordinatesdialog.cpp
        Qt/prism_colormapper.cpp
	    Qt/prism_resources.qrc)
endif (PRISMATIC_ENABLE_GUI)

if (PRISMATIC_ENABLE_GPU)
    set(CUDA_SOURCE_FILES
            src/Multislice_calcOutput.cu
            src/PRISM02_calcSMatrix.cu
            src/PRISM03_calcOutput.cu
            src/utility.cu
            src/fileIO.cu)
endif (PRISMATIC_ENABLE_GPU)

if (PRISMATIC_TESTS)
    set(TEST_SOURCE_FILES
            unittests/testSuite.cpp
            unittests/potentialTests.cpp
            unittests/ioTests.cpp
            unittests/hrtemTests.cpp
            unittests/processingTests.cpp
            unittests/probeTests.cpp
            unittests/aberrationsTests.cpp
            unittests/seriesTests.cpp
            unittests/refocusTests.cpp
            )
endif (PRISMATIC_TESTS)

# find core packages
find_package (Threads REQUIRED)
find_package (Boost REQUIRED)

if(PRISMATIC_ENABLE_DOUBLE_PRECISION)
	if(UNIX)
		set(FFTW_FIND_COMPONENTS "DOUBLE_LIB" "DOUBLE_THREADS_LIB")
	else(UNIX)
		set(FFTW_FIND_COMPONENTS "DOUBLE_LIB")
	endif(UNIX)
else(PRISMATIC_ENABLE_DOUBLE_PRECISION)
	if(UNIX)
		set(FFTW_FIND_COMPONENTS "FLOAT_LIB" "FLOAT_THREADS_LIB")
	else(UNIX)
		set(FFTW_FIND_COMPONENTS "FLOAT_LIB")
	endif(UNIX)
endif(PRISMATIC_ENABLE_DOUBLE_PRECISION)
find_package (FFTW REQUIRED COMPONENTS ${FFTW_FIND_COMPONENTS})

if(FFTW_FOUND)
	message("Found FFTW: ${FFTW_LIBRARIES}")
else(FFTW_FOUND)
    message("Could not find FFTW library")
endif(FFTW_FOUND)

if(PRISMATIC_ENABLE_PYPRISMATIC)
    find_package (PythonInterp 3.5 REQUIRED)
    find_package (PythonLibs 3.5 REQUIRED)
endif(PRISMATIC_ENABLE_PYPRISMATIC)

if (PRISMATIC_USE_HDF5_STATIC)
   set(HDF5_USE_STATIC_LIBRARIES ON)
endif (PRISMATIC_USE_HDF5_STATIC)

set(HDF5_FIND_COMPONENTS "C" "HL" "CXX")
find_package (HDF5 REQUIRED ${HDF5_FIND_COMPONENTS})
find_library(HDF5_C_HL_LIBRARIES hdf5_hl)
find_library(HDF5_C_LIBRARIES hdf5)
find_library(HDF5_CXX_HL_LIBRARIES hdf5_hl_cpp)
find_library(HDF5_CXX_LIBRARIES hdf5_cpp)

message("Boost dir " ${Boost_INCLUDE_DIRS})
message("FFTW dir " ${FFTW_INCLUDE_DIRS})
include_directories(${CMAKE_SOURCE_DIR}/include
                    ${CMAKE_SOURCE_DIR}/unittests/include
                    ${Boost_INCLUDE_DIRS}
                    ${FFTW_INCLUDE_DIRS}
                    ${HDF5_INCLUDE_DIRS})
# find CUDA package, if building for GPU
if (PRISMATIC_ENABLE_GPU)
    message("GPU support enabled")
    find_package(CUDA REQUIRED)
    set(CUDA_NVCC_FLAGS ${CUDA_NVCC_FLAGS} ${NVCC_FLAGS_EXTRA})
endif(PRISMATIC_ENABLE_GPU)

# find Qt modules, if building GUI
if (PRISMATIC_ENABLE_GUI)
    find_package(Qt5Widgets REQUIRED)
    message(Qt5Widgets_DIR = ${Qt5Widgets_DIR})
endif (PRISMATIC_ENABLE_GUI)

# add preprocessor directives based on configuration
if (PRISMATIC_ENABLE_DOUBLE_PRECISION)
	message("Double precision enabled")
    add_definitions(-DPRISMATIC_ENABLE_DOUBLE_PRECISION)
else (PRISMATIC_ENABLE_DOUBLE_PRECISION)
	message("Single precision enabled")
endif (PRISMATIC_ENABLE_DOUBLE_PRECISION) 

if (PRISMATIC_ENABLE_GUI)
    add_definitions(-DPRISMATIC_ENABLE_GUI)
endif (PRISMATIC_ENABLE_GUI)

if (PRISMATIC_ENABLE_GPU)
    add_definitions(-DPRISMATIC_ENABLE_GPU)
endif (PRISMATIC_ENABLE_GPU)

if (PRISMATIC_ENABLE_CLI)
    add_definitions(-DPRISMATIC_ENABLE_CLI)
endif (PRISMATIC_ENABLE_CLI)


if (PRISMATIC_ENABLE_CLI)
    # build CLI
    if (PRISMATIC_ENABLE_GPU)

        cuda_add_executable(prismatic
                	     src/driver.cpp
                	     ${SOURCE_FILES}
                	     ${CUDA_SOURCE_FILES})
        cuda_add_cufft_to_target(prismatic)
    else(PRISMATIC_ENABLE_GPU)

        add_executable(prismatic
                        src/driver.cpp
                        ${SOURCE_FILES})
    endif (PRISMATIC_ENABLE_GPU)

    target_link_libraries(prismatic
        		   ${CMAKE_THREAD_LIBS_INIT}
#        		   ${Boost_LIBRARY_DIRS}
                   ${FFTW_LIBRARIES}
                   ${HDF5_LIBRARIES})
    set_target_properties(prismatic PROPERTIES OUTPUT_NAME ${OUTPUT_NAME})
endif (PRISMATIC_ENABLE_CLI)

if(APPLE)
  list(APPEND GUI_SOURCE_FILES ../Qt/icons/prismatic-icon.icns)
  set(MACOSX_BUNDLE_ICON_FILE prismatic-icon.icns)
  set(MACOSX_BUNDLE_BUNDLE_VERSION 0.1)
  set_source_files_properties(../Qt/icons/prismatic-icon.icns PROPERTIES
    MACOSX_PACKAGE_LOCATION Resources)
elseif(WIN32)
  list(APPEND GUI_SOURCE_FILES ../Qt/icons/prismatic.ico)
endif()

if (PRISMATIC_ENABLE_GUI)
    # build GUI
    set(CMAKE_AUTOMOC ON)
    set(CMAKE_AUTOUIC ON)
    set(CMAKE_AUTORCC ON)
    set(CMAKE_INCLUDE_CURRENT_DIR on)
    include_directories(${CMAKE_SOURCE_DIR}/Qt ${CMAKE_SOURCE_DIR}/include)
    include_directories(${Qt5Widgets_INCLUDE_DIRS})

    if (PRISMATIC_ENABLE_GPU)
        # build the shared CUDA library used by the GUI
	#cuda_add_library(prism_shared
	#                    ${SOURCE_FILES}
	#                    ${CUDA_SOURCE_FILES}
	#                    #${GUI_SOURCE_FILES}
	#                    SHARED)
	#target_link_libraries(prism_shared
	#                        ${CMAKE_THREAD_LIBS_INIT}
	#                        ${Boost_LIBRARY_DIRS}
	#                        ${FFTW_LIBRARIES})
	#cuda_add_cufft_to_target(prism_shared)
	#            add_definitions(-DPRISMATIC_BUILDING_GUI)
#        add_definitions(-DHEY)
#
        cuda_add_executable(prismatic-gui
                                ${SOURCE_FILES}
                                ${GUI_SOURCE_FILES}
                                ${CUDA_SOURCE_FILES}
				OPTIONS -DPRISMATIC_BUILDING_GUI)
        target_link_libraries(prismatic-gui
                                Qt5::Widgets
                                ${CMAKE_THREAD_LIBS_INIT}
#                                ${Boost_LIBRARY_DIRS}
                                ${FFTW_LIBRARIES}
                                ${HDF5_LIBRARIES})
        cuda_add_cufft_to_target(prismatic-gui)
    else (PRISMATIC_ENABLE_GPU)
        add_executable(prismatic-gui
                        WIN32 MACOSX_BUNDLE
                        ${SOURCE_FILES}
                        ${GUI_SOURCE_FILES})
        target_link_libraries(prismatic-gui
                                Qt5::Widgets
                                ${CMAKE_THREAD_LIBS_INIT}
#                                ${Boost_LIBRARY_DIRS}
                                ${FFTW_LIBRARIES}
                                ${HDF5_LIBRARIES})
    endif (PRISMATIC_ENABLE_GPU)
    target_compile_definitions(prismatic-gui PRIVATE PRISMATIC_BUILDING_GUI=1)

    if(APPLE)
        install(TARGETS prismatic-gui DESTINATION Applications COMPONENT runtime)
    else(APPLE)
        install(TARGETS prismatic-gui RUNTIME DESTINATION ${CMAKE_INSTALL_PREFIX}/bin)
    endif(APPLE)
endif (PRISMATIC_ENABLE_GUI)

if (PRISMATIC_ENABLE_CLI)
    install(TARGETS prismatic RUNTIME DESTINATION ${CMAKE_INSTALL_PREFIX}/bin)
endif(PRISMATIC_ENABLE_CLI)

# if (PRISMATIC_ENABLE_PYTHON_GPU AND PRISMATIC_ENABLE_GPU)
#     cuda_add_library(cuprismatic SHARED
# 	    	         ${SOURCE_FILES}
#                      ${CUDA_SOURCE_FILES})
#     cuda_add_cufft_to_target(cuprismatic)
#     target_link_libraries(cuprismatic
#                           ${FFTW_LIBRARIES}
# 			  ${HDF5_LIBRARIES})
#     target_compile_definitions(cuprismatic PRIVATE PRISMATIC_ENABLE_GPU=1 BUILDING_CUPRISMATIC=1 CUPRISMATIC_EXPORT=1)
#     install(TARGETS cuprismatic
# 	        ARCHIVE DESTINATION ${CMAKE_INSTALL_PREFIX}/lib
# 	        LIBRARY DESTINATION ${CMAKE_INSTALL_PREFIX}/lib)
# endif(PRISMATIC_ENABLE_PYTHON_GPU AND PRISMATIC_ENABLE_GPU)

if(PRISMATIC_ENABLE_PYPRISMATIC)

    include_directories(${PYTHON_INCLUDE_DIRS})
    if (PRISMATIC_ENABLE_GPU)
        cuda_add_library(pyprismatic_core SHARED pyprismatic/core.cpp ${SOURCE_FILES} ${CUDA_SOURCE_FILES})
        cuda_add_cufft_to_target(pyprismatic_core)
    else (PRISMATIC_ENABLE_GPU)
        add_library(pyprismatic_core SHARED pyprismatic/core.cpp ${SOURCE_FILES})
    endif(PRISMATIC_ENABLE_GPU)

    target_link_libraries(pyprismatic_core
                    ${CMAKE_THREAD_LIBS_INIT}
                    ${FFTW_LIBRARIES}
                    ${HDF5_LIBRARIES})

    set_target_properties(
    pyprismatic_core
    PROPERTIES
        PREFIX ""
        OUTPUT_NAME "core"
        LINKER_LANGUAGE CXX
    )

<<<<<<< HEAD
    if(NOT UNIX)
    set_target_properties(
        pyprismatic_core
        PROPERTIES
            SUFFIX ".pyd"
    )
    endif(NOT UNIX)
endif(PRISMATIC_ENABLE_PYPRISMATIC)

if (PRISMATIC_TESTS)
    find_package (Boost REQUIRED COMPONENTS unit_test_framework)

    if (PRISMATIC_ENABLE_GPU)
        cuda_add_executable(prismatic-tests
                        ${SOURCE_FILES}
                        ${CUDA_SOURCE_FILES}
                        ${TEST_SOURCE_FILES})
        cuda_add_cufft_to_target(prismatic-tests)
    else(PRISMATIC_ENABLE_GPU)
        add_executable(prismatic-tests
                        ${SOURCE_FILES}
                        ${TEST_SOURCE_FILES})
    endif (PRISMATIC_ENABLE_GPU)

    target_compile_definitions(prismatic-tests PRIVATE "BOOST_TEST_DYN_LINK=1")

    target_link_libraries(prismatic-tests
        ${CMAKE_THREAD_LIBS_INIT}
        ${FFTW_LIBRARIES}
        ${HDF5_LIBRARIES}
        ${Boost_UNIT_TEST_FRAMEWORK_LIBRARY})

    add_custom_target(PrismaticTestSuite ALL ./prismatic-tests --log_level=all --run_test=*
                        DEPENDS prismatic prismatic-tests)

endif (PRISMATIC_TESTS)
=======
    if (WIN32)
        target_link_libraries(pyprismatic_core ${PYTHON_LIBRARIES})
        set_target_properties(pyprismatic_core PROPERTIES SUFFIX ".pyd")
    elseif (APPLE)
        set_target_properties(pyprismatic_core PROPERTIES LINK_FLAGS "-undefined dynamic_lookup")
        set_target_properties(pyprismatic_core PROPERTIES SUFFIX ".so")
    endif ()
    # else Linux: dont link

endif(PRISMATIC_ENABLE_PYPRISMATIC)
>>>>>>> 9fdc88b8
<|MERGE_RESOLUTION|>--- conflicted
+++ resolved
@@ -20,11 +20,8 @@
 set(PRISMATIC_ENABLE_DOUBLE_PRECISION 0 CACHE BOOL PRISMATIC_ENABLE_DOUBLE_PRECISION)
 set(PRISMATIC_ENABLE_PYPRISMATIC 0 CACHE BOOL PRISMATIC_ENABLE_PYPRISMATIC)
 set(PRISMATIC_USE_HDF5_STATIC 0 CACHE BOOL PRISMATIC_USE_HDF5_STATIC)
-<<<<<<< HEAD
 set(PRISMATIC_TESTS 0 CACHE BOOL PRISMATIC_TESTS)
-=======
 set(OUTPUT_NAME prismatic CACHE STRING OUTPUT_NAME)
->>>>>>> 9fdc88b8
 
 #set (CMAKE_BUILD_TYPE DEBUG)
 if (PRISMATIC_ENABLE_GPU)
@@ -305,14 +302,15 @@
         LINKER_LANGUAGE CXX
     )
 
-<<<<<<< HEAD
-    if(NOT UNIX)
-    set_target_properties(
-        pyprismatic_core
-        PROPERTIES
-            SUFFIX ".pyd"
-    )
-    endif(NOT UNIX)
+    if (WIN32)
+        target_link_libraries(pyprismatic_core ${PYTHON_LIBRARIES})
+        set_target_properties(pyprismatic_core PROPERTIES SUFFIX ".pyd")
+    elseif (APPLE)
+        set_target_properties(pyprismatic_core PROPERTIES LINK_FLAGS "-undefined dynamic_lookup")
+        set_target_properties(pyprismatic_core PROPERTIES SUFFIX ".so")
+    endif ()
+    # else Linux: dont link
+
 endif(PRISMATIC_ENABLE_PYPRISMATIC)
 
 if (PRISMATIC_TESTS)
@@ -342,15 +340,3 @@
                         DEPENDS prismatic prismatic-tests)
 
 endif (PRISMATIC_TESTS)
-=======
-    if (WIN32)
-        target_link_libraries(pyprismatic_core ${PYTHON_LIBRARIES})
-        set_target_properties(pyprismatic_core PROPERTIES SUFFIX ".pyd")
-    elseif (APPLE)
-        set_target_properties(pyprismatic_core PROPERTIES LINK_FLAGS "-undefined dynamic_lookup")
-        set_target_properties(pyprismatic_core PROPERTIES SUFFIX ".so")
-    endif ()
-    # else Linux: dont link
-
-endif(PRISMATIC_ENABLE_PYPRISMATIC)
->>>>>>> 9fdc88b8
