--- conflicted
+++ resolved
@@ -81,11 +81,8 @@
             unittests/hrtemTests.cpp
             unittests/processingTests.cpp
             unittests/probeTests.cpp
-<<<<<<< HEAD
             unittests/aberrationsTests.cpp
-=======
             unittests/seriesTests.cpp
->>>>>>> 54764952
             )
 endif (PRISMATIC_TESTS)
 
@@ -334,11 +331,7 @@
         ${HDF5_LIBRARIES}
         ${Boost_UNIT_TEST_FRAMEWORK_LIBRARY})
 
-<<<<<<< HEAD
-    add_custom_target(PrismaticTestSuite ALL ./prismatic-tests --log_level=all --run_test=aberrationsTests/abb1
-=======
     add_custom_target(PrismaticTestSuite ALL ./prismatic-tests --log_level=all --run_test=*
->>>>>>> 54764952
                         DEPENDS prismatic prismatic-tests)
 
 endif (PRISMATIC_TESTS)