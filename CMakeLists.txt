--- conflicted
+++ resolved
@@ -326,12 +326,7 @@
         ${HDF5_LIBRARIES}
         ${Boost_UNIT_TEST_FRAMEWORK_LIBRARY})
 
-<<<<<<< HEAD
-
-    add_custom_target(PrismaticTestSuite ALL ./prismatic-tests --log_level=all --run_test=*
-=======
     add_custom_target(PrismaticTestSuite ALL ./prismatic-tests --log_level=all --run_test=probeTests/*
->>>>>>> 6af251b3
                         DEPENDS prismatic prismatic-tests)
 
 endif (PRISMATIC_TESTS)