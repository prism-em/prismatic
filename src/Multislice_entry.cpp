// Copyright Alan (AJ) Pryor, Jr. 2017
// Transcribed from MATLAB code by Colin Ophus
// Prismatic is distributed under the GNU General Public License (GPL)
// If you use Prismatic, we kindly ask that you cite the following papers:

// 1. Ophus, C.: A fast image simulation algorithm for scanning
//    transmission electron microscopy. Advanced Structural and
//    Chemical Imaging 3(1), 13 (2017)

// 2. Pryor, Jr., A., Ophus, C., and Miao, J.: A Streaming Multi-GPU
//    Implementation of Image Simulation Algorithms for Scanning
//	  Transmission Electron Microscopy. arXiv:1706.08563 (2017)

#include "meta.h"
#include "params.h"
#include "ArrayND.h"
#include "configure.h"
#include "Multislice_calcOutput.h"
#include "PRISM01_calcPotential.h"
#include "PRISM02_calcSMatrix.h"
#include <algorithm>
#include "utility.h"

namespace Prismatic
{
Parameters<PRISMATIC_FLOAT_PRECISION> Multislice_entry(Metadata<PRISMATIC_FLOAT_PRECISION> &meta)
{
	Parameters<PRISMATIC_FLOAT_PRECISION> prismatic_pars;
	try
	{ // read atomic coordinates
		prismatic_pars = Parameters<PRISMATIC_FLOAT_PRECISION>(meta);
	}
	catch (...)
	{
		std::cout << "Terminating" << std::endl;
		exit(1);
	}
	prismatic_pars.meta.toString();

	prismatic_pars.outputFile = H5::H5File(prismatic_pars.meta.filenameOutput.c_str(), H5F_ACC_TRUNC);
	setupOutputFile(prismatic_pars);
	// compute projected potentials
	prismatic_pars.fpFlag = 0;
	PRISM01_calcPotential(prismatic_pars);

	prismatic_pars.scale = 1.0;
	// compute final output
	Multislice_calcOutput(prismatic_pars);
	prismatic_pars.outputFile.close();

	// calculate remaining frozen phonon configurations
	//TODO: Clarify the scope issues occuring here. Extraneous copy of prismatic_pars structure?
	if (prismatic_pars.meta.numFP > 1)
	{
		// run the rest of the frozen phonons
		Array4D<PRISMATIC_FLOAT_PRECISION> net_output(prismatic_pars.output);
		Array4D<PRISMATIC_FLOAT_PRECISION> DPC_CoM_output;
		if (prismatic_pars.meta.saveDPC_CoM)
			DPC_CoM_output = prismatic_pars.DPC_CoM;
		for (auto fp_num = 1; fp_num < prismatic_pars.meta.numFP; ++fp_num)
		{
			meta.randomSeed = rand() % 100000;
			++meta.fpNum;
			Parameters<PRISMATIC_FLOAT_PRECISION> prismatic_pars(meta);
			cout << "Frozen Phonon #" << fp_num << endl;
			prismatic_pars.meta.toString();

			prismatic_pars.outputFile = H5::H5File(prismatic_pars.meta.filenameOutput.c_str(), H5F_ACC_RDWR);
			prismatic_pars.fpFlag = fp_num;
			prismatic_pars.scale = 1.0;

			PRISM01_calcPotential(prismatic_pars);
			Multislice_calcOutput(prismatic_pars);
			net_output += prismatic_pars.output;
			if (meta.saveDPC_CoM)
				DPC_CoM_output += prismatic_pars.DPC_CoM;
			prismatic_pars.outputFile.close();
		}
		// divide to take average
		for (auto &i : net_output)
			i /= prismatic_pars.meta.numFP;
		prismatic_pars.output = net_output;

		if (prismatic_pars.meta.saveDPC_CoM)
		{
			for (auto &j : DPC_CoM_output)
				j /= prismatic_pars.meta.numFP; //since squared intensities are used to calculate DPC_CoM, this is incoherent averaging
			prismatic_pars.DPC_CoM = DPC_CoM_output;
		}
	}

	prismatic_pars.outputFile = H5::H5File(prismatic_pars.meta.filenameOutput.c_str(), H5F_ACC_RDWR);
	if (prismatic_pars.meta.save3DOutput)
	{
		PRISMATIC_FLOAT_PRECISION dummy = 1.0;
		setupVDOutput(prismatic_pars, prismatic_pars.output.get_diml(), dummy);

		//create dummy array to pass to
		Array3D<PRISMATIC_FLOAT_PRECISION> slice_image;
		slice_image = zeros_ND<3, PRISMATIC_FLOAT_PRECISION>({{prismatic_pars.output.get_dimj(), prismatic_pars.output.get_dimk(), prismatic_pars.output.get_dimi()}});

		for (auto j = 0; j < prismatic_pars.output.get_diml(); j++)
		{
			std::stringstream nameString;
			nameString << "4DSTEM_simulation/data/realslices/virtual_detector_depth" << getDigitString(j);
			H5::Group dataGroup = prismatic_pars.outputFile.openGroup(nameString.str());
			hsize_t mdims[3] = {prismatic_pars.xp.size(), prismatic_pars.yp.size(), prismatic_pars.Ndet};

			std::string dataSetName = "realslice";
			H5::DataSet VD_data = dataGroup.openDataSet(dataSetName);
			for (auto b = 0; b < prismatic_pars.output.get_dimi(); ++b)
			{
				for (auto y = 0; y < prismatic_pars.output.get_dimk(); ++y)
				{
					for (auto x = 0; x < prismatic_pars.output.get_dimj(); ++x)
					{
						slice_image.at(x, y, b) = prismatic_pars.output.at(j, y, x, b);
					}
				}
			}

			writeDatacube3D(VD_data, &slice_image[0], mdims);
			VD_data.close();
			//if ( prismatic_pars.meta.numSlices != 0) slice_filename = prismatic_pars.meta.outputFolder + std::string("slice")+std::to_string(j)+std::string("_") + prismatic_pars.meta.filenameOutput;
			//slice_image.toMRC_f(slice_filename.c_str());
			dataGroup.close();
		}
	}

	if (prismatic_pars.meta.save2DOutput)
	{
		size_t lower = std::max((size_t)0, (size_t)(prismatic_pars.meta.integrationAngleMin / prismatic_pars.meta.detectorAngleStep));
		size_t upper = std::min(prismatic_pars.detectorAngles.size(), (size_t)(prismatic_pars.meta.integrationAngleMax / prismatic_pars.meta.detectorAngleStep));
		Array2D<PRISMATIC_FLOAT_PRECISION> prism_image;
		//std::string image_filename = std::string("multislice_2Doutput")+prismatic_pars.meta.filenameOutput;
		PRISMATIC_FLOAT_PRECISION dummy = 1.0;
		setup2DOutput(prismatic_pars, prismatic_pars.output.get_diml(), dummy);

		for (auto j = 0; j < prismatic_pars.output.get_diml(); j++)
		{
			//need to initiliaze output image at each slice to prevent overflow of value
			prism_image = zeros_ND<2, PRISMATIC_FLOAT_PRECISION>(
				{{prismatic_pars.output.get_dimj(), prismatic_pars.output.get_dimk()}});

			for (auto y = 0; y < prismatic_pars.output.get_dimk(); ++y)
			{
				for (auto x = 0; x < prismatic_pars.output.get_dimj(); ++x)
				{
					for (auto b = lower; b < upper; ++b)
					{
						prism_image.at(x, y) += prismatic_pars.output.at(j, y, x, b);
					}
				}
			}
			//if (prismatic_pars.meta.numSlices != 0){
			//	image_filename = prismatic_pars.meta.outputFolder +  (std::string("multislice_2Doutput_slice") + std::to_string(j) + std::string("_")) + prismatic_pars.meta.filenameOutput;
			//}
			//prism_image.toMRC_f(image_filename.c_str());
			std::stringstream nameString;
			nameString << "4DSTEM_simulation/data/realslices/annular_detector_depth" << getDigitString(j);
			H5::Group dataGroup = prismatic_pars.outputFile.openGroup(nameString.str());
			H5::DataSet AD_data = dataGroup.openDataSet("realslice");
			hsize_t mdims[2] = {prismatic_pars.xp.size(), prismatic_pars.yp.size()};

			writeRealSlice(AD_data, &prism_image[0], mdims);
			AD_data.close();
			dataGroup.close();
		}
	}

	if (prismatic_pars.meta.saveDPC_CoM)
	{
		PRISMATIC_FLOAT_PRECISION dummy = 1.0;
		setupDPCOutput(prismatic_pars, prismatic_pars.output.get_diml(), dummy);

		//create dummy array to pass to
<<<<<<< HEAD
		Array2D<PRISMATIC_FLOAT_PRECISION> DPC_slice;
		DPC_slice = zeros_ND<2, PRISMATIC_FLOAT_PRECISION>({{prismatic_pars.DPC_CoM.get_dimj(), prismatic_pars.DPC_CoM.get_dimk()}});
=======
		Array3D<PRISMATIC_FLOAT_PRECISION> DPC_slice;
		DPC_slice = zeros_ND<3, PRISMATIC_FLOAT_PRECISION>({{prismatic_pars.DPC_CoM.get_dimj(), prismatic_pars.DPC_CoM.get_dimk(), 2}});
		hsize_t mdims[3] = {prismatic_pars.xp.size(), prismatic_pars.yp.size(), 2};
>>>>>>> aa91ec4c

		for (auto j = 0; j < prismatic_pars.output.get_diml(); j++)
		{
			std::stringstream nameString;
			nameString << "4DSTEM_simulation/data/realslices/DPC_CoM_depth" << getDigitString(j);
			H5::Group dataGroup = prismatic_pars.outputFile.openGroup(nameString.str());
<<<<<<< HEAD
			hsize_t mdims[2] = {prismatic_pars.xp.size(), prismatic_pars.yp.size()};

			for (auto b = 0; b < prismatic_pars.DPC_CoM.get_dimi(); ++b)
			{
				std::string endName;
				if (b == 0)
				{
					endName = "x";
				}
				else
				{
					endName = "y";
				}
				std::string dataSetName = "DPC_CoM_" + endName;

				H5::DataSet DPC_data = dataGroup.openDataSet(dataSetName);

=======

			std::string dataSetName = "realslice";

			H5::DataSet DPC_data = dataGroup.openDataSet(dataSetName);

			for (auto b = 0; b < prismatic_pars.DPC_CoM.get_dimi(); ++b)
			{
>>>>>>> aa91ec4c
				for (auto y = 0; y < prismatic_pars.DPC_CoM.get_dimk(); ++y)
				{
					for (auto x = 0; x < prismatic_pars.DPC_CoM.get_dimj(); ++x)
					{
<<<<<<< HEAD
						DPC_slice.at(x, y) = prismatic_pars.DPC_CoM.at(j, y, x, b);
					}
				}
				//if ( prismatic_pars.meta.numSlices != 0) slice_filename = prismatic_pars.meta.outputFolder + std::string("slice")+std::to_string(j)+std::string("_") + prismatic_pars.meta.filenameOutput;
				//slice_image.toMRC_f(slice_filename.c_str());
				writeRealSlice(DPC_data, &DPC_slice[0], mdims);
				DPC_data.close();
			}

=======
						DPC_slice.at(x, y, b) = prismatic_pars.DPC_CoM.at(j, y, x, b);
					}
				}
			}

			writeRealSlice(DPC_data, &DPC_slice[0], mdims);
			DPC_data.close();
>>>>>>> aa91ec4c
			dataGroup.close();
		}
	}

	PRISMATIC_FLOAT_PRECISION dummy = 1.0;
	writeMetadata(prismatic_pars, dummy);
	prismatic_pars.outputFile.close();

#ifdef PRISMATIC_ENABLE_GPU
	cout << "peak GPU memory usage = " << prismatic_pars.maxGPUMem << '\n';
#endif //PRISMATIC_ENABLE_GPU
	std::cout << "Calculation complete.\n"
			  << std::endl;
	return prismatic_pars;
}
} // namespace Prismatic<|MERGE_RESOLUTION|>--- conflicted
+++ resolved
@@ -174,62 +174,26 @@
 		setupDPCOutput(prismatic_pars, prismatic_pars.output.get_diml(), dummy);
 
 		//create dummy array to pass to
-<<<<<<< HEAD
-		Array2D<PRISMATIC_FLOAT_PRECISION> DPC_slice;
-		DPC_slice = zeros_ND<2, PRISMATIC_FLOAT_PRECISION>({{prismatic_pars.DPC_CoM.get_dimj(), prismatic_pars.DPC_CoM.get_dimk()}});
-=======
 		Array3D<PRISMATIC_FLOAT_PRECISION> DPC_slice;
 		DPC_slice = zeros_ND<3, PRISMATIC_FLOAT_PRECISION>({{prismatic_pars.DPC_CoM.get_dimj(), prismatic_pars.DPC_CoM.get_dimk(), 2}});
 		hsize_t mdims[3] = {prismatic_pars.xp.size(), prismatic_pars.yp.size(), 2};
->>>>>>> aa91ec4c
 
 		for (auto j = 0; j < prismatic_pars.output.get_diml(); j++)
 		{
 			std::stringstream nameString;
 			nameString << "4DSTEM_simulation/data/realslices/DPC_CoM_depth" << getDigitString(j);
 			H5::Group dataGroup = prismatic_pars.outputFile.openGroup(nameString.str());
-<<<<<<< HEAD
-			hsize_t mdims[2] = {prismatic_pars.xp.size(), prismatic_pars.yp.size()};
+
+			std::string dataSetName = "realslice";
+
+			H5::DataSet DPC_data = dataGroup.openDataSet(dataSetName);
 
 			for (auto b = 0; b < prismatic_pars.DPC_CoM.get_dimi(); ++b)
 			{
-				std::string endName;
-				if (b == 0)
-				{
-					endName = "x";
-				}
-				else
-				{
-					endName = "y";
-				}
-				std::string dataSetName = "DPC_CoM_" + endName;
-
-				H5::DataSet DPC_data = dataGroup.openDataSet(dataSetName);
-
-=======
-
-			std::string dataSetName = "realslice";
-
-			H5::DataSet DPC_data = dataGroup.openDataSet(dataSetName);
-
-			for (auto b = 0; b < prismatic_pars.DPC_CoM.get_dimi(); ++b)
-			{
->>>>>>> aa91ec4c
 				for (auto y = 0; y < prismatic_pars.DPC_CoM.get_dimk(); ++y)
 				{
 					for (auto x = 0; x < prismatic_pars.DPC_CoM.get_dimj(); ++x)
 					{
-<<<<<<< HEAD
-						DPC_slice.at(x, y) = prismatic_pars.DPC_CoM.at(j, y, x, b);
-					}
-				}
-				//if ( prismatic_pars.meta.numSlices != 0) slice_filename = prismatic_pars.meta.outputFolder + std::string("slice")+std::to_string(j)+std::string("_") + prismatic_pars.meta.filenameOutput;
-				//slice_image.toMRC_f(slice_filename.c_str());
-				writeRealSlice(DPC_data, &DPC_slice[0], mdims);
-				DPC_data.close();
-			}
-
-=======
 						DPC_slice.at(x, y, b) = prismatic_pars.DPC_CoM.at(j, y, x, b);
 					}
 				}
@@ -237,7 +201,6 @@
 
 			writeRealSlice(DPC_data, &DPC_slice[0], mdims);
 			DPC_data.close();
->>>>>>> aa91ec4c
 			dataGroup.close();
 		}
 	}
