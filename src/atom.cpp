// Copyright Alan (AJ) Pryor, Jr. 2017
// Transcribed from MATLAB code by Colin Ophus
// Prismatic is distributed under the GNU General Public License (GPL)
// If you use Prismatic, we kindly ask that you cite the following papers:

// 1. Ophus, C.: A fast image simulation algorithm for scanning
//    transmission electron microscopy. Advanced Structural and
//    Chemical Imaging 3(1), 13 (2017)

// 2. Pryor, Jr., A., Ophus, C., and Miao, J.: A Streaming Multi-GPU
//    Implementation of Image Simulation Algorithms for Scanning
//	  Transmission Electron Microscopy. arXiv:1706.08563 (2017)

#include "atom.h"
#include <array>
#include <algorithm>
#include <string>
#include <stdlib.h>
#include <sstream>
#include <fstream>
#include <stdexcept>
#include <iostream>
#include "kirkland_params.h"

namespace Prismatic
{
std::string atomReadError(size_t line_num, const std::string str)
{
	std::string msg(" \n\nPrismatic: Error getting atomic species from");
	std::stringstream ssError;
	msg += " line ";
	ssError << line_num;
	msg += ssError.str();
	msg += ":\n ";
	msg += str;
	msg += " \n";
	return msg;
}
std::vector<atom> tileAtoms(const size_t tileX, const size_t tileY, const size_t tileZ, std::vector<atom> atoms)
{
	if (tileX == 1 & tileY == 1 & tileZ == 1)
		return atoms; // case where no tiling is necessary
	std::vector<atom> tiled_atoms;
	tiled_atoms.reserve(atoms.size() * tileX * tileY * tileZ);
	for (auto tz = 0; tz < tileZ; ++tz)
	{
		for (auto ty = 0; ty < tileY; ++ty)
		{
			for (auto tx = 0; tx < tileX; ++tx)
			{
				for (auto i = 0; i < atoms.size(); ++i)
				{
					tiled_atoms.emplace_back(atom{(atoms[i].x + tx) / tileX, (atoms[i].y + ty) / tileY, (atoms[i].z + tz) / tileZ, atoms[i].species, atoms[i].sigma, atoms[i].occ});
				}
			}
		}
	}
	return tiled_atoms;
}

void to_xyz(const std::vector<atom> atoms, const std::string filename, const std::string comment, double a, double b, double c)
{
	std::ofstream f(filename, std::ios::out);
	if (f)
	{
		std::stringstream ss;
		ss.precision(8);
		f << comment << '\n';
		ss << '\t';
		ss << a << '\t';
		ss << b << '\t';
		ss << c << '\n';
		f << ss.str();
		for (auto &atom : atoms)
		{
			ss.str("\t");
			ss << atom.species << '\t';
			ss << atom.x * a << '\t';
			ss << atom.y * b << '\t';
			ss << atom.z * c << '\t';
			ss << atom.occ << '\t';
			ss << atom.sigma << '\n';
			f << ss.str();
		}
<<<<<<< HEAD
			while (std::getline(f, line)) {
                line = line.substr(line.find_first_not_of(" \n\t"), line.find_last_not_of(" \n\t"))+1;
				if (line.size() <=3){
					break;
				}
                ++atom_count;
                ++line_num;
				double tx, ty, tz, occ, sigma;
				size_t tspecies;
//				std::stringstream ss(line);
				std::stringstream ss;
				ss.precision(8);
				ss << line;
				if (!(ss >> tspecies) || (tspecies > NUM_SPECIES_KIRKLAND)){
					throw std::domain_error(atomReadError(line_num, line));
				}
				if (ss.peek() == ',')ss.ignore();
//				std::cout << ss.str() << std::endl;
				if (!(ss >> tx)){
					throw std::domain_error(atomReadError(line_num, line));
				}
				if (ss.peek() == ',')ss.ignore();
				if (!(ss >> ty)){
					throw std::domain_error(atomReadError(line_num, line));
				}
				if (ss.peek() == ',')ss.ignore();
				if (!(ss >> tz)){
							throw std::domain_error(atomReadError(line_num, line));
					}
				if (ss.peek() == ',')ss.ignore();
				if (!(ss >> occ)){
					throw std::domain_error(atomReadError(line_num, line));
				}
				if (ss.peek() == ',')ss.ignore();
				if (!(ss >> sigma)){
					throw std::domain_error(atomReadError(line_num, line));
				}
				if (ss.peek() == ',')ss.ignore();
				atoms.emplace_back(atom{tx / a, ty / b , tz / c, tspecies, sigma, occ});
//				atoms.emplace_back(atom{tx / a, ty / b , tz / c, tspecies});
			}
			if (atom_count == 0) {
				std::domain_error("Bad input data. No atoms were found in this file.\n");
			} else {
				std::cout << "extracted " << atom_count << " atoms from " << line_num << " lines in " << filename
						  << std::endl;
			}
		return atoms;
	};
=======
		f << "-1\n";
	}
}
>>>>>>> eb89f1ec

std::vector<atom> readAtoms_xyz(const std::string &filename)
{
	std::vector<atom> atoms;
	std::ifstream f(filename);
	if (!f)
		throw std::runtime_error("Unable to open file.\n");
	std::string line;
	std::string token;
	size_t line_num = 2;
	size_t atom_count = 0;
	if (!std::getline(f, line))
		throw std::runtime_error("Error reading comment line.\n");
	if (!std::getline(f, line))
		throw std::runtime_error("Error reading unit cell params.\n");
	double a, b, c; // unit cell params
	{
		std::stringstream ss;
		ss.precision(8);
		ss << line;
		if (!(ss >> a) || (a <= 0))
			throw std::domain_error(
				"Bad input data for unit cell dimension a.\n");
		if (!(ss >> b) || (b <= 0))
			throw std::domain_error(
				"Bad input data for unit cell dimension b.\n");
		if (!(ss >> c) || (c <= 0))
			throw std::domain_error(
				"Bad input data for unit cell dimension c.\n");
	}
	while (std::getline(f, line))
	{
		line = line.substr(line.find_first_not_of(" \n\t"), line.find_last_not_of(" \n\t") + 1);
		if (line.size() <= 3)
		{
			break;
		}
		++atom_count;
		++line_num;
		double tx, ty, tz, occ, sigma;
		size_t tspecies;
		std::stringstream ss;
		ss.precision(8);
		ss << line;
		if (!(ss >> tspecies) || (tspecies > NUM_SPECIES_KIRKLAND))
		{
			throw std::domain_error(atomReadError(line_num, line));
		}
		if (ss.peek() == ',')
			ss.ignore();
		if (!(ss >> tx))
		{
			throw std::domain_error(atomReadError(line_num, line));
		}
		if (ss.peek() == ',')
			ss.ignore();
		if (!(ss >> ty))
		{
			throw std::domain_error(atomReadError(line_num, line));
		}
		if (ss.peek() == ',')
			ss.ignore();
		if (!(ss >> tz))
		{
			throw std::domain_error(atomReadError(line_num, line));
		}
		if (ss.peek() == ',')
			ss.ignore();
		if (!(ss >> occ))
		{
			throw std::domain_error(atomReadError(line_num, line));
		}
		if (ss.peek() == ',')
			ss.ignore();
		if (!(ss >> sigma))
		{
			throw std::domain_error(atomReadError(line_num, line));
		}
		if (ss.peek() == ',')
			ss.ignore();
		atoms.emplace_back(atom{tx / a, ty / b, tz / c, tspecies, sigma, occ});
		//				atoms.emplace_back(atom{tx / a, ty / b , tz / c, tspecies});
	}
	if (atom_count == 0)
	{
		std::domain_error("Bad input data. No atoms were found in this file.\n");
	}
	else
	{
		std::cout << "extracted " << atom_count << " atoms from " << line_num << " lines in " << filename
				  << std::endl;
	}
	return atoms;
};

std::array<double, 3> peekDims_xyz(const std::string &filename)
{
	std::ifstream f(filename);
	if (!f)
		throw std::runtime_error("Unable to open file.\n");
	std::string line;
	std::string token;
	if (!std::getline(f, line))
		throw std::runtime_error("Error reading comment line.\n");
	if (!std::getline(f, line))
		throw std::runtime_error("Error reading unit cell params.\n");
	double a, b, c; // unit cell params
	{
		std::stringstream ss;
		ss.precision(8);
		ss << line;
		if (!(ss >> a))
			throw std::domain_error("Bad input data for unit cell dimension a.\n");
		if (!(ss >> b))
			throw std::domain_error("Bad input data for unit cell dimension b.\n");
		if (!(ss >> c))
			throw std::domain_error("Bad input data for unit cell dimension c.\n");
	}
	//		return {a,b,c};
	return {c, b, a};
}

std::string getLowercaseExtension(const std::string filename)
{
	std::string::size_type idx;
	idx = filename.rfind('.');
	if (idx != std::string::npos)
	{
		std::string ext = filename.substr(idx + 1);
		std::transform(ext.begin(), ext.end(), ext.begin(), ::tolower);
		return ext;
	}
	else
	{
		return "";
	}
}

std::vector<atom> defaultAtoms()
{
	// returns the unit cell of 100 Silicon from the file SI100.XYZ. This is sometimes used as a default input in case
	// the user hasn't provided one, for example in the GUI

	//		one unit cell of 100 silicon
	//		5.43    5.43    5.43
	//		14  0.0000  0.0000  0.0000  1.0  0.076
	//		14  2.7150  2.7150  0.0000  1.0  0.076
	//		14  1.3575  4.0725  1.3575  1.0  0.076
	//		14  4.0725  1.3575  1.3575  1.0  0.076
	//		14  2.7150  0.0000  2.7150  1.0  0.076
	//		14  0.0000  2.7150  2.7150  1.0  0.076
	//		14  1.3575  1.3575  4.0725  1.0  0.076
	//		14  4.0725  4.0725  4.0725  1.0  0.076
	//		-1

	std::vector<atom> result;
	result.resize(8);
	result.emplace_back(atom{0.0000 / 5.43, 0.0000 / 5.43, 0.0000 / 5.43, 14, 0.076});
	result.emplace_back(atom{2.7150 / 5.43, 2.7150 / 5.43, 0.0000 / 5.43, 14, 0.076});
	result.emplace_back(atom{1.3575 / 5.43, 4.0725 / 5.43, 1.3575 / 5.43, 14, 0.076});
	result.emplace_back(atom{4.0725 / 5.43, 1.3575 / 5.43, 1.3575 / 5.43, 14, 0.076});
	result.emplace_back(atom{2.7150 / 5.43, 0.0000 / 5.43, 2.7150 / 5.43, 14, 0.076});
	result.emplace_back(atom{0.0000 / 5.43, 2.7150 / 5.43, 2.7150 / 5.43, 14, 0.076});
	result.emplace_back(atom{1.3575 / 5.43, 1.3575 / 5.43, 4.0725 / 5.43, 14, 0.076});
	result.emplace_back(atom{4.0725 / 5.43, 4.0725 / 5.43, 4.0725 / 5.43, 14, 0.076});
	return result;
}
} // namespace Prismatic<|MERGE_RESOLUTION|>--- conflicted
+++ resolved
@@ -82,61 +82,9 @@
 			ss << atom.sigma << '\n';
 			f << ss.str();
 		}
-<<<<<<< HEAD
-			while (std::getline(f, line)) {
-                line = line.substr(line.find_first_not_of(" \n\t"), line.find_last_not_of(" \n\t"))+1;
-				if (line.size() <=3){
-					break;
-				}
-                ++atom_count;
-                ++line_num;
-				double tx, ty, tz, occ, sigma;
-				size_t tspecies;
-//				std::stringstream ss(line);
-				std::stringstream ss;
-				ss.precision(8);
-				ss << line;
-				if (!(ss >> tspecies) || (tspecies > NUM_SPECIES_KIRKLAND)){
-					throw std::domain_error(atomReadError(line_num, line));
-				}
-				if (ss.peek() == ',')ss.ignore();
-//				std::cout << ss.str() << std::endl;
-				if (!(ss >> tx)){
-					throw std::domain_error(atomReadError(line_num, line));
-				}
-				if (ss.peek() == ',')ss.ignore();
-				if (!(ss >> ty)){
-					throw std::domain_error(atomReadError(line_num, line));
-				}
-				if (ss.peek() == ',')ss.ignore();
-				if (!(ss >> tz)){
-							throw std::domain_error(atomReadError(line_num, line));
-					}
-				if (ss.peek() == ',')ss.ignore();
-				if (!(ss >> occ)){
-					throw std::domain_error(atomReadError(line_num, line));
-				}
-				if (ss.peek() == ',')ss.ignore();
-				if (!(ss >> sigma)){
-					throw std::domain_error(atomReadError(line_num, line));
-				}
-				if (ss.peek() == ',')ss.ignore();
-				atoms.emplace_back(atom{tx / a, ty / b , tz / c, tspecies, sigma, occ});
-//				atoms.emplace_back(atom{tx / a, ty / b , tz / c, tspecies});
-			}
-			if (atom_count == 0) {
-				std::domain_error("Bad input data. No atoms were found in this file.\n");
-			} else {
-				std::cout << "extracted " << atom_count << " atoms from " << line_num << " lines in " << filename
-						  << std::endl;
-			}
-		return atoms;
-	};
-=======
 		f << "-1\n";
 	}
 }
->>>>>>> eb89f1ec
 
 std::vector<atom> readAtoms_xyz(const std::string &filename)
 {
