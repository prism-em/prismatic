--- conflicted
+++ resolved
@@ -262,11 +262,7 @@
 
 			H5::DataSpace attr_dataspace(H5S_SCALAR);
 
-<<<<<<< HEAD
-			int group_type = 2;
-=======
 			int group_type = 1;
->>>>>>> aa91ec4c
 			H5::Attribute emd_group_type = ppotential.createAttribute("emd_group_type", H5::PredType::NATIVE_INT, attr_dataspace);
 			emd_group_type.write(H5::PredType::NATIVE_INT, &group_type);
 
