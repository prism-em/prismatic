// Copyright Alan (AJ) Pryor, Jr. 2017
// Transcribed from MATLAB code by Colin Ophus
// Prismatic is distributed under the GNU General Public License (GPL)
// If you use Prismatic, we kindly ask that you cite the following papers:

// 1. Ophus, C.: A fast image simulation algorithm for scanning
//    transmission electron microscopy. Advanced Structural and
//    Chemical Imaging 3(1), 13 (2017)

// 2. Pryor, Jr., A., Ophus, C., and Miao, J.: A Streaming Multi-GPU
//    Implementation of Image Simulation Algorithms for Scanning
//	  Transmission Electron Microscopy. arXiv:1706.08563 (2017)

#include "PRISM03_calcOutput.h"
#include "params.h"
#include <iostream>
#include <algorithm>
#include <string>
#include <cmath>
#include <thread>
#include <mutex>
#include <numeric>
#include <vector>
#include "fftw3.h"
#include "utility.h"
#include "WorkDispatcher.h"
#include "ArrayND.h"
#include "fileIO.h"

#ifdef PRISMATIC_BUILDING_GUI
#include "prism_progressbar.h"
#endif

namespace Prismatic
{
extern std::mutex fftw_plan_lock; // for synchronizing access to shared FFTW resources
// extern std::mutex HDF5_lock;
using namespace std;
const static std::complex<PRISMATIC_FLOAT_PRECISION> i(0, 1);
// this might seem a strange way to get pi, but it's slightly more future proof
const static PRISMATIC_FLOAT_PRECISION pi = std::acos(-1);
Array2D<PRISMATIC_FLOAT_PRECISION> array2D_subset(const Array2D<PRISMATIC_FLOAT_PRECISION> &arr,
												  const size_t &starty, const size_t &stepy, const size_t &stopy,
												  const size_t &startx, const size_t &stepx, const size_t &stopx)
{
	vector<PRISMATIC_FLOAT_PRECISION> _d;
	size_t dimx = 0;
	size_t dimy = 0;
	for (auto y = starty; y < stopy; y += stepy)
	{
		for (auto x = startx; x < stopx; x += stepx)
		{
			_d.push_back(arr.at(y, x));
		}
		++dimy;
	}
	for (auto x = startx; x < stopx; x += stepx)
		++dimx;
	Array2D<PRISMATIC_FLOAT_PRECISION> result(_d, {{dimy, dimx}});
	return result;
}

void setupCoordinates_2(Parameters<PRISMATIC_FLOAT_PRECISION> &pars)
{
	std::vector<PRISMATIC_FLOAT_PRECISION> xp_d;
	std::vector<PRISMATIC_FLOAT_PRECISION> yp_d;

	if(pars.meta.arbitraryProbes)
	{
		xp_d = pars.meta.probes_x;
		yp_d = pars.meta.probes_y;
		pars.numXprobes = xp_d.size();
		pars.numYprobes = 1;
		pars.numProbes = xp_d.size();
	}
	else
	{
		Array1D<PRISMATIC_FLOAT_PRECISION> xR = zeros_ND<1, PRISMATIC_FLOAT_PRECISION>({{2}});
		xR[0] = pars.scanWindowXMin * pars.tiledCellDim[2];
		xR[1] = pars.scanWindowXMax * pars.tiledCellDim[2];
		Array1D<PRISMATIC_FLOAT_PRECISION> yR = zeros_ND<1, PRISMATIC_FLOAT_PRECISION>({{2}});
		yR[0] = pars.scanWindowYMin * pars.tiledCellDim[1];
		yR[1] = pars.scanWindowYMax * pars.tiledCellDim[1];

		PRISMATIC_FLOAT_PRECISION probeStepX;
		PRISMATIC_FLOAT_PRECISION probeStepY;
		if (pars.meta.nyquistSampling)
		{
			int numX = nyquistProbes(pars, 2); //x is dim 2
			int numY = nyquistProbes(pars, 1); //y is dim 1
			probeStepX = pars.tiledCellDim[2] / numX;
			probeStepY = pars.tiledCellDim[1] / numY;
		}
		else
		{
			probeStepX = pars.meta.probeStepX;
			probeStepY = pars.meta.probeStepY;
		}

		xp_d = vecFromRange(xR[0], probeStepX, xR[1]);
		yp_d = vecFromRange(yR[0], probeStepY, yR[1]);
		pars.numXprobes = xp_d.size();
		pars.numYprobes = yp_d.size();
		pars.numProbes = xp_d.size()*yp_d.size();
	}

	Array1D<PRISMATIC_FLOAT_PRECISION> xp(xp_d, {{xp_d.size()}});
	Array1D<PRISMATIC_FLOAT_PRECISION> yp(yp_d, {{yp_d.size()}});

	pars.xp = xp;
	pars.yp = yp;
}

void setupDetector(Parameters<PRISMATIC_FLOAT_PRECISION> &pars)
{
	// setup coordinates related to detector size, angles, and image output

	pars.alphaMax = pars.qMax * pars.lambda;

	vector<PRISMATIC_FLOAT_PRECISION> detectorAngles_d = vecFromRange(pars.meta.detectorAngleStep / 2, pars.meta.detectorAngleStep,
																	  pars.alphaMax - pars.meta.detectorAngleStep / 2);
	Array1D<PRISMATIC_FLOAT_PRECISION> detectorAngles(detectorAngles_d, {{detectorAngles_d.size()}});
	pars.detectorAngles = detectorAngles;
	PRISMATIC_FLOAT_PRECISION r_0 = pars.imageSizeOutput[0] / pars.meta.interpolationFactorY / 2;
	PRISMATIC_FLOAT_PRECISION r_1 = pars.imageSizeOutput[1] / pars.meta.interpolationFactorX / 2;
	vector<PRISMATIC_FLOAT_PRECISION> yVec_d = vecFromRange(-r_0, (PRISMATIC_FLOAT_PRECISION)1.0, r_0 - 1);
	vector<PRISMATIC_FLOAT_PRECISION> xVec_d = vecFromRange(-r_1, (PRISMATIC_FLOAT_PRECISION)1.0, r_1 - 1);
	Array1D<PRISMATIC_FLOAT_PRECISION> yVec(yVec_d, {{yVec_d.size()}});
	Array1D<PRISMATIC_FLOAT_PRECISION> xVec(xVec_d, {{xVec_d.size()}});
	pars.yVec = yVec;
	pars.xVec = xVec;
	pars.Ndet = pars.detectorAngles.size();
}

void setupBeams_2(Parameters<PRISMATIC_FLOAT_PRECISION> &pars)
{
	// setup some coordinates for the beams

	Array2D<PRISMATIC_FLOAT_PRECISION> beamsReduce = array2D_subset(pars.beamsOutput,
																	0, pars.meta.interpolationFactorY,
																	pars.beamsOutput.get_dimj(),
																	0, pars.meta.interpolationFactorX,
																	pars.beamsOutput.get_dimi());

	vector<size_t> imageSizeReduce{beamsReduce.get_dimj(), beamsReduce.get_dimi()};
	pars.imageSizeReduce = imageSizeReduce;
	pars.xyBeams = zeros_ND<2, long>({{pars.beamsIndex.size(), 2}});

	for (auto a0 = 1; a0 <= pars.beamsIndex.size(); ++a0)
	{
		for (auto y = 0; y < beamsReduce.get_dimj(); ++y)
		{
			for (auto x = 0; x < beamsReduce.get_dimi(); ++x)
			{
				if (beamsReduce.at(y, x) == a0)
				{
					pars.xyBeams.at(a0 - 1, 0) = y;
					pars.xyBeams.at(a0 - 1, 1) = x;
				}
			}
		}
	}
}

void createStack_integrate(Parameters<PRISMATIC_FLOAT_PRECISION> &pars)
{
	// create output of a size corresponding to 3D mode (integration)
	pars.numLayers = 1;
	if(pars.meta.saveComplexOutputWave)
	{
		pars.output_c = zeros_ND<4, std::complex<PRISMATIC_FLOAT_PRECISION>>({{1, pars.numYprobes, pars.numXprobes, pars.Ndet}});
	}
	else
	{
		pars.output = zeros_ND<4, PRISMATIC_FLOAT_PRECISION>({{1, pars.numYprobes, pars.numXprobes, pars.Ndet}});
		if (pars.meta.saveDPC_CoM)
			pars.DPC_CoM = zeros_ND<4, PRISMATIC_FLOAT_PRECISION>({{1, pars.numYprobes, pars.numXprobes, 2}});
	}
	
	std::vector<PRISMATIC_FLOAT_PRECISION> depths(1);
	depths[0] = pars.numPlanes*pars.meta.sliceThickness;
	pars.depths = depths;
	if (pars.meta.save4DOutput)
	{
		if(pars.fpFlag == 0) setup4DOutput(pars);
		
		if(pars.meta.saveComplexOutputWave)
		{
			pars.cbed_buffer_c = zeros_ND<2, std::complex<PRISMATIC_FLOAT_PRECISION>>({{pars.imageSizeReduce[0], pars.imageSizeReduce[1]}});
			if(pars.meta.crop4DOutput) pars.cbed_buffer_c = cropOutput(pars.cbed_buffer_c, pars);
		}
		else
		{
			pars.cbed_buffer = zeros_ND<2, PRISMATIC_FLOAT_PRECISION>({{pars.imageSizeReduce[0], pars.imageSizeReduce[1]}});
			if(pars.meta.crop4DOutput) pars.cbed_buffer = cropOutput(pars.cbed_buffer, pars);
		}
	}
}

void setupFourierCoordinates(Parameters<PRISMATIC_FLOAT_PRECISION> &pars)
{
	// create Fourier space coordinates

	pars.qxaReduce = array2D_subset(pars.qxaOutput,
									0, pars.meta.interpolationFactorY, pars.qxaOutput.get_dimj(),
									0, pars.meta.interpolationFactorX, pars.qxaOutput.get_dimi());
	pars.qyaReduce = array2D_subset(pars.qyaOutput,
									0, pars.meta.interpolationFactorY, pars.qyaOutput.get_dimj(),
									0, pars.meta.interpolationFactorX, pars.qyaOutput.get_dimi());

	//grabbing 1D vector of fourier coordinates for output storage
	Array1D<PRISMATIC_FLOAT_PRECISION> qx = zeros_ND<1, PRISMATIC_FLOAT_PRECISION>({{pars.qxaReduce.get_dimi()}});
	Array1D<PRISMATIC_FLOAT_PRECISION> qy = zeros_ND<1, PRISMATIC_FLOAT_PRECISION>({{pars.qyaReduce.get_dimj()}});
	for (auto i = 0; i < pars.qxaReduce.get_dimi(); i++)
		qx[i] = pars.qxaReduce.at(0, i);
	for (auto j = 0; j < pars.qyaReduce.get_dimj(); j++)
		qy[j] = pars.qyaReduce.at(j, 0);

	pars.qx = qx;
	pars.qy = qy;

	pars.q1 = zeros_ND<2, PRISMATIC_FLOAT_PRECISION>({{pars.imageSizeReduce[0], pars.imageSizeReduce[1]}});
	pars.q2 = zeros_ND<2, PRISMATIC_FLOAT_PRECISION>({{pars.imageSizeReduce[0], pars.imageSizeReduce[1]}});
}

std::pair<Array2D<std::complex<PRISMATIC_FLOAT_PRECISION>>, Array2D<std::complex<PRISMATIC_FLOAT_PRECISION>>>
getSinglePRISMProbe_CPU(Parameters<PRISMATIC_FLOAT_PRECISION> &pars, const PRISMATIC_FLOAT_PRECISION xp, const PRISMATIC_FLOAT_PRECISION yp)
{

	// compute a single probe (for comparison with multislice in the GUI)

	Array2D<std::complex<PRISMATIC_FLOAT_PRECISION>> realspace_probe;
	Array2D<std::complex<PRISMATIC_FLOAT_PRECISION>> kspace_probe;

	Array2D<std::complex<PRISMATIC_FLOAT_PRECISION>> psi = Prismatic::zeros_ND<2, std::complex<PRISMATIC_FLOAT_PRECISION>>(
		{{pars.imageSizeReduce[0], pars.imageSizeReduce[1]}});
	unique_lock<mutex> gatekeeper(fftw_plan_lock);
	PRISMATIC_FFTW_PLAN plan = PRISMATIC_FFTW_PLAN_DFT_2D(psi.get_dimj(), psi.get_dimi(),
														  reinterpret_cast<PRISMATIC_FFTW_COMPLEX *>(&psi[0]),
														  reinterpret_cast<PRISMATIC_FFTW_COMPLEX *>(&psi[0]),
														  FFTW_FORWARD, FFTW_ESTIMATE);
	gatekeeper.unlock();
	const static std::complex<PRISMATIC_FLOAT_PRECISION> i(0, 1);
	const static PRISMATIC_FLOAT_PRECISION pi = std::acos(-1);

	// setup some coordinates
	PRISMATIC_FLOAT_PRECISION x0 = xp / pars.pixelSizeOutput[1];
	PRISMATIC_FLOAT_PRECISION y0 = yp / pars.pixelSizeOutput[0];

	Array1D<PRISMATIC_FLOAT_PRECISION> x = pars.xVec + round(x0);
	// the second call to fmod here is to make sure the result is positive
	transform(x.begin(), x.end(), x.begin(), [&pars](PRISMATIC_FLOAT_PRECISION &a) {
		return fmod((PRISMATIC_FLOAT_PRECISION)pars.imageSizeOutput[1] +
						fmod(a, (PRISMATIC_FLOAT_PRECISION)pars.imageSizeOutput[1]),
					(PRISMATIC_FLOAT_PRECISION)pars.imageSizeOutput[1]);
	});
	Array1D<PRISMATIC_FLOAT_PRECISION> y = pars.yVec + round(y0);
	transform(y.begin(), y.end(), y.begin(), [&pars](PRISMATIC_FLOAT_PRECISION &a) {
		return fmod((PRISMATIC_FLOAT_PRECISION)pars.imageSizeOutput[0] +
						fmod(a, (PRISMATIC_FLOAT_PRECISION)pars.imageSizeOutput[0]),
					(PRISMATIC_FLOAT_PRECISION)pars.imageSizeOutput[0]);
	});
	Array2D<PRISMATIC_FLOAT_PRECISION> intOutput = Prismatic::zeros_ND<2, PRISMATIC_FLOAT_PRECISION>(
		{{pars.imageSizeReduce[0], pars.imageSizeReduce[1]}});

	memset(&psi[0], 0, sizeof(std::complex<PRISMATIC_FLOAT_PRECISION>) * psi.size());
	for (auto a4 = 0; a4 < pars.beamsIndex.size(); ++a4)
	{
		PRISMATIC_FLOAT_PRECISION yB = pars.xyBeams.at(a4, 0);
		PRISMATIC_FLOAT_PRECISION xB = pars.xyBeams.at(a4, 1);

		if (abs(pars.psiProbeInit.at(yB, xB)) > 0)
		{
			PRISMATIC_FLOAT_PRECISION q0_0 = pars.qxaReduce.at(yB, xB);
			PRISMATIC_FLOAT_PRECISION q0_1 = pars.qyaReduce.at(yB, xB);
			std::complex<PRISMATIC_FLOAT_PRECISION> phaseShift = exp(
				-2 * pi * i * (q0_0 * (xp + pars.xTiltShift) + q0_1 * (yp + pars.yTiltShift)));
			const std::complex<PRISMATIC_FLOAT_PRECISION> tmp_const = pars.psiProbeInit.at(yB, xB) * phaseShift;
			auto psi_ptr = psi.begin();
			for (auto j = 0; j < y.size(); ++j)
			{
				for (auto i = 0; i < x.size(); ++i)
				{
					*psi_ptr++ += (tmp_const * pars.Scompact.at(a4, y[j], x[i]));
				}
			}
		}
	}
	realspace_probe = psi;
	PRISMATIC_FFTW_EXECUTE(plan);
	kspace_probe = psi;
	gatekeeper.lock();
	PRISMATIC_FFTW_DESTROY_PLAN(plan);
	gatekeeper.unlock();
	return std::make_pair(realspace_probe, kspace_probe);
}

void buildPRISMOutput_CPUOnly(Parameters<PRISMATIC_FLOAT_PRECISION> &pars)
{

	// launch threads to compute results for batches of xp, yp
	// I do this by dividing the xp points among threads, and each computes
	// all of the relevant yp for each of its xp. This seems an okay strategy
	// as long as the number of xp and yp are similar.
	// If that is not the case
	// this may need to be adapted

	// initialize FFTW threads
	PRISMATIC_FFTW_INIT_THREADS();
	PRISMATIC_FFTW_PLAN_WITH_NTHREADS(pars.meta.numThreads);
	vector<thread> workers;
	workers.reserve(pars.meta.numThreads);																  // prevents multiple reallocations
	const size_t PRISMATIC_PRINT_FREQUENCY_PROBES = max((size_t)1, pars.numProbes / 10); // for printing status
	WorkDispatcher dispatcher(0, pars.numProbes);
	for (auto t = 0; t < pars.meta.numThreads; ++t)
	{
		cout << "Launching CPU worker thread #" << t << " to compute partial PRISM result\n";
		workers.push_back(thread([&pars, &dispatcher, &PRISMATIC_PRINT_FREQUENCY_PROBES]() {
			size_t Nstart, Nstop, ay, ax;
			Nstart = Nstop = 0;
			if (dispatcher.getWork(Nstart, Nstop))
			{ // synchronously get work assignment
				Array2D<std::complex<PRISMATIC_FLOAT_PRECISION>> psi = Prismatic::zeros_ND<2, std::complex<PRISMATIC_FLOAT_PRECISION>>(
					{{pars.imageSizeReduce[0], pars.imageSizeReduce[1]}});

				unique_lock<mutex> gatekeeper(fftw_plan_lock);
				PRISMATIC_FFTW_PLAN plan = PRISMATIC_FFTW_PLAN_DFT_2D(psi.get_dimj(), psi.get_dimi(),
																	  reinterpret_cast<PRISMATIC_FFTW_COMPLEX *>(&psi[0]),
																	  reinterpret_cast<PRISMATIC_FFTW_COMPLEX *>(&psi[0]),
																	  FFTW_FORWARD, FFTW_MEASURE);
				gatekeeper.unlock();

				// main work loop
				do
				{
					while (Nstart < Nstop)
					{
						if (Nstart % PRISMATIC_PRINT_FREQUENCY_PROBES == 0 | Nstart == 100)
						{
							cout << "Computing Probe Position #" << Nstart << "/" << pars.numProbes << endl;
						}
<<<<<<< HEAD
						ay = (pars.meta.arbitraryProbes) ? Nstart : Nstart / pars.numXprobes;
						ax = (pars.meta.arbitraryProbes) ? Nstart : Nstart % pars.numXprobes;
						buildSignal_CPU(pars, ay, ax, plan, psi);
=======
						ay = Nstart / pars.xp.size();
						ax = Nstart % pars.xp.size();
 						buildSignal_CPU(pars, ay, ax, plan, psi);
>>>>>>> 277f039b
#ifdef PRISMATIC_BUILDING_GUI
						pars.progressbar->signalOutputUpdate(Nstart, pars.numProbes);
#endif
						++Nstart;
					}
				} while (dispatcher.getWork(Nstart, Nstop));
				gatekeeper.lock();
				PRISMATIC_FFTW_DESTROY_PLAN(plan);
				gatekeeper.unlock();
			}
		}));
	}
	// synchronize
	cout << "Waiting for threads...\n";
	for (auto &t : workers)
		t.join();
	PRISMATIC_FFTW_CLEANUP_THREADS();
}

void buildSignal_CPU(Parameters<PRISMATIC_FLOAT_PRECISION> &pars,
					 const size_t &ay,
					 const size_t &ax,
					 PRISMATIC_FFTW_PLAN &plan,
					 Array2D<std::complex<PRISMATIC_FLOAT_PRECISION>> &psi)
{
	// build the output for a single probe position using CPU resources

	const static std::complex<PRISMATIC_FLOAT_PRECISION> i(0, 1);
	const static PRISMATIC_FLOAT_PRECISION pi = std::acos(-1);

	// setup some coordinates
	PRISMATIC_FLOAT_PRECISION x0 = pars.xp[ax] / pars.pixelSizeOutput[1];
	PRISMATIC_FLOAT_PRECISION y0 = pars.yp[ay] / pars.pixelSizeOutput[0];
	Array1D<PRISMATIC_FLOAT_PRECISION> x = pars.xVec + round(x0);

	// the second call to fmod here is to make sure the result is positive
	transform(x.begin(), x.end(), x.begin(), [&pars](PRISMATIC_FLOAT_PRECISION &a) {
		return fmod((PRISMATIC_FLOAT_PRECISION)pars.imageSizeOutput[1] +
						fmod(a, (PRISMATIC_FLOAT_PRECISION)pars.imageSizeOutput[1]),
					(PRISMATIC_FLOAT_PRECISION)pars.imageSizeOutput[1]);
	});

	Array1D<PRISMATIC_FLOAT_PRECISION> y = pars.yVec + round(y0);
	transform(y.begin(), y.end(), y.begin(), [&pars](PRISMATIC_FLOAT_PRECISION &a) {
		return fmod((PRISMATIC_FLOAT_PRECISION)pars.imageSizeOutput[0] +
						fmod(a, (PRISMATIC_FLOAT_PRECISION)pars.imageSizeOutput[0]),
					(PRISMATIC_FLOAT_PRECISION)pars.imageSizeOutput[0]);
	});

	Array2D<PRISMATIC_FLOAT_PRECISION> intOutput = Prismatic::zeros_ND<2, PRISMATIC_FLOAT_PRECISION>(
		{{pars.imageSizeReduce[0], pars.imageSizeReduce[1]}});

	memset(&psi[0], 0, sizeof(std::complex<PRISMATIC_FLOAT_PRECISION>) * psi.size());

	for (auto a4 = 0; a4 < pars.beamsIndex.size(); ++a4)
	{
		PRISMATIC_FLOAT_PRECISION yB = pars.xyBeams.at(a4, 0);
		PRISMATIC_FLOAT_PRECISION xB = pars.xyBeams.at(a4, 1);

		if (abs(pars.psiProbeInit.at(yB, xB)) > 0)
		{
			PRISMATIC_FLOAT_PRECISION q0_0 = pars.qxaReduce.at(yB, xB);
			PRISMATIC_FLOAT_PRECISION q0_1 = pars.qyaReduce.at(yB, xB);
			std::complex<PRISMATIC_FLOAT_PRECISION> phaseShift = exp(
				-2 * pi * i * (q0_0 * (pars.xp[ax] + pars.xTiltShift) + q0_1 * (pars.yp[ay] + pars.yTiltShift)));

			const std::complex<PRISMATIC_FLOAT_PRECISION> tmp_const = pars.psiProbeInit.at(yB, xB) * phaseShift;
			for (auto j = 0; j < y.size(); ++j)
			{
				for (auto i = 0; i < x.size(); ++i)
				{
					psi.at(j, i) += (tmp_const * pars.Scompact.at(a4, j, i));
				}
			}
		}
	}

	PRISMATIC_FFTW_EXECUTE(plan);

	if(not pars.meta.saveComplexOutputWave)
	{
		for (auto jj = 0; jj < intOutput.get_dimj(); ++jj)
		{
			for (auto ii = 0; ii < intOutput.get_dimi(); ++ii)
			{
				intOutput.at(jj, ii) += pow(abs(psi.at(jj, ii)), 2) * pars.scale;
			}
		}
	}

	size_t write_ay = (pars.meta.arbitraryProbes) ? 0 : ay;
	if (pars.meta.saveDPC_CoM and not pars.meta.saveComplexOutputWave)
	{
		//calculate center of mass; qxa, qya are the fourier coordinates, should have 0 components at boundaries
		for (long y = 0; y < intOutput.get_dimj(); ++y)
		{
			for (long x = 0; x < intOutput.get_dimi(); ++x)
			{
				pars.DPC_CoM.at(0, write_ay, ax, 0) += pars.qxaReduce.at(y, x) * intOutput.at(y, x);
				pars.DPC_CoM.at(0, write_ay, ax, 1) += pars.qyaReduce.at(y, x) * intOutput.at(y, x);
			}
		}
		//divide by sum of intensity
		PRISMATIC_FLOAT_PRECISION intensitySum = 0;
		for (auto iter = intOutput.begin(); iter != intOutput.end(); ++iter)
		{
			intensitySum += *iter;
		}
		pars.DPC_CoM.at(0, write_ay, ax, 0) /= intensitySum;
		pars.DPC_CoM.at(0, write_ay, ax, 1) /= intensitySum;
	}

	//         update output -- ax,ay are unique per thread so this write is thread-safe without a lock
	auto idx = pars.alphaInd.begin();
	if(pars.meta.saveComplexOutputWave)
	{
		for (auto counts = psi.begin(); counts != psi.end(); ++counts)
		{
			if (*idx <= pars.Ndet)
			{
				pars.output_c.at(0, write_ay, ax, (*idx) - 1) += *counts*sqrt(pars.scale);
			}
			++idx;
		}

	}
	else
	{
		for (auto counts = intOutput.begin(); counts != intOutput.end(); ++counts)
		{
			if (*idx <= pars.Ndet)
			{
				pars.output.at(0, write_ay, ax, (*idx) - 1) += *counts;
			}
			++idx;
		};
	}

	//save 4D output if applicable
	if (pars.meta.save4DOutput)
	{
		std::stringstream nameString;
		nameString << "4DSTEM_simulation/data/datacubes/CBED_array_depth" << getDigitString(0);


		PRISMATIC_FLOAT_PRECISION numFP = pars.meta.numFP;
		hsize_t offset[4] = {ax, write_ay, 0, 0}; //order by ax, ay so that aligns with py4DSTEM
		if(pars.meta.saveComplexOutputWave)
		{
			Array2D<std::complex<PRISMATIC_FLOAT_PRECISION>> finalOutput;
			if(pars.meta.crop4DOutput)
			{
				finalOutput = cropOutput(psi, pars);
				finalOutput *= sqrt(pars.scale);
				hsize_t mdims[4] = {1, 1, finalOutput.get_dimi(), finalOutput.get_dimj()};
				writeDatacube4D(pars, &finalOutput[0], &pars.cbed_buffer_c[0], mdims, offset, numFP, nameString.str());
			}
			else
			{
				hsize_t mdims[4] = {1, 1, psi.get_dimi(), psi.get_dimj()};
				finalOutput = fftshift2(psi);
				finalOutput *= sqrt(pars.scale);
				writeDatacube4D(pars, &finalOutput[0], &pars.cbed_buffer_c[0], mdims, offset, numFP, nameString.str());
			}
		}
		else
		{
			if(pars.meta.crop4DOutput)
			{
				Array2D<PRISMATIC_FLOAT_PRECISION> croppedOutput = cropOutput(intOutput, pars);
				hsize_t mdims[4] = {1, 1, croppedOutput.get_dimi(), croppedOutput.get_dimj()};
				writeDatacube4D(pars, &croppedOutput[0],  &pars.cbed_buffer[0], mdims, offset, numFP, nameString.str());
			}
			else
			{
				hsize_t mdims[4] = {1, 1, intOutput.get_dimi(), intOutput.get_dimj()};
				intOutput = fftshift2(intOutput);
				writeDatacube4D(pars, &intOutput[0],  &pars.cbed_buffer[0], mdims, offset, numFP, nameString.str());
			}
		}

	}
}

void transformIndices(Parameters<PRISMATIC_FLOAT_PRECISION> &pars)
{
	// setup some relevant coordinates

	pars.dq = (pars.qxaReduce.at(0, 1) + pars.qyaReduce.at(1, 0)) / 2;
	PRISMATIC_FLOAT_PRECISION scale = pow(pars.meta.interpolationFactorX, 2) * pow(pars.meta.interpolationFactorY, 2);

	pars.scale = scale;

	//		 The operators +, -, /, * return PRISM arrays by value, so to avoid unnecessary memory
	//		 allocations/copies for chained operations I try to do things like create variables
	//		 initially with at most one operation, and then perform in-place transforms if more is needed
	Array2D<PRISMATIC_FLOAT_PRECISION> qxaShift = pars.qxaReduce - (pars.meta.probeXtilt / pars.lambda);
	Array2D<PRISMATIC_FLOAT_PRECISION> qyaShift = pars.qyaReduce - (pars.meta.probeYtilt / pars.lambda);
	transform(qxaShift.begin(), qxaShift.end(),
			  qyaShift.begin(), pars.q2.begin(),
			  [](const PRISMATIC_FLOAT_PRECISION &a, const PRISMATIC_FLOAT_PRECISION &b) { return a * a + b * b; });
	transform(pars.q2.begin(), pars.q2.end(),
			  pars.q1.begin(),
			  [](const PRISMATIC_FLOAT_PRECISION &a) { return sqrt(a); });
	//						Array2D<PRISMATIC_FLOAT_PRECISION> alphaInd(pars.q1); // copy constructor more efficient than assignment
	pars.alphaInd = pars.q1;
	transform(pars.alphaInd.begin(), pars.alphaInd.end(),
			  pars.alphaInd.begin(),
			  [&pars](const PRISMATIC_FLOAT_PRECISION &a) {
				  return 1 + round((a * pars.lambda - pars.detectorAngles[0]) / pars.meta.detectorAngleStep);
			  });
	transform(pars.alphaInd.begin(), pars.alphaInd.end(),
			  pars.alphaInd.begin(),
			  [](const PRISMATIC_FLOAT_PRECISION &a) { return a < 1 ? 1 : a; });
	Prismatic::ArrayND<2, std::vector<unsigned short>> alphaMask(
		std::vector<unsigned short>(pars.alphaInd.size(), 0),
		{{pars.alphaInd.get_dimj(), pars.alphaInd.get_dimi()}});
	transform(pars.alphaInd.begin(), pars.alphaInd.end(),
			  alphaMask.begin(),
			  [&pars](const PRISMATIC_FLOAT_PRECISION &a) { return (a < pars.Ndet) ? 1 : 0; });
}

void initializeProbes(Parameters<PRISMATIC_FLOAT_PRECISION> &pars)
{
	// initialize the probe

	pars.psiProbeInit = zeros_ND<2, complex<PRISMATIC_FLOAT_PRECISION>>(
		{{pars.imageSizeReduce[0], pars.imageSizeReduce[1]}});
	PRISMATIC_FLOAT_PRECISION qProbeMax = pars.meta.probeSemiangle / pars.lambda;
	transform(pars.psiProbeInit.begin(), pars.psiProbeInit.end(),
			  pars.q1.begin(), pars.psiProbeInit.begin(),
			  [&pars, &qProbeMax](std::complex<PRISMATIC_FLOAT_PRECISION> &a, PRISMATIC_FLOAT_PRECISION &q1_t) {
				  a.real(erf((qProbeMax - q1_t) / (0.5 * pars.dq)) * 0.5 + 0.5);
				  a.imag(0);
				  return a;
			  });


	PRISMATIC_FLOAT_PRECISION factor = (pars.meta.matrixRefocus) ? 1.0 : 1.0;
	transform(pars.psiProbeInit.begin(), pars.psiProbeInit.end(),
			  pars.q2.begin(), pars.psiProbeInit.begin(),
			  [&pars, &factor](std::complex<PRISMATIC_FLOAT_PRECISION> &a, PRISMATIC_FLOAT_PRECISION &q2_t) {
				  std::complex<PRISMATIC_FLOAT_PRECISION> chi{
					  (PRISMATIC_FLOAT_PRECISION)(factor * pi * pars.lambda * pars.meta.probeDefocus * q2_t +
												  pi / 2 * pow(pars.lambda, 3) * pars.meta.C3 * pow(q2_t, 2) +
												  pi / 3 * pow(pars.lambda, 5) * pars.meta.C5 * pow(q2_t, 3)),
					  (PRISMATIC_FLOAT_PRECISION)0.0};
				  a = a * exp(-i * chi);
				  return a;
			  });

	PRISMATIC_FLOAT_PRECISION norm_constant = sqrt(accumulate(pars.psiProbeInit.begin(), pars.psiProbeInit.end(),
															  (PRISMATIC_FLOAT_PRECISION)0.0,
															  [](PRISMATIC_FLOAT_PRECISION accum,
																 std::complex<PRISMATIC_FLOAT_PRECISION> &a) {
																  return accum + abs(a) * abs(a);
															  })); // make sure to initialize with 0.0 and NOT 0 or it won't be a float and answer will be wrong
	PRISMATIC_FLOAT_PRECISION a = 0;
	for (auto &i : pars.psiProbeInit)
	{
		a += i.real();
	};
	transform(pars.psiProbeInit.begin(), pars.psiProbeInit.end(),
			  pars.psiProbeInit.begin(), [&norm_constant](std::complex<PRISMATIC_FLOAT_PRECISION> &a) {
				  return a / norm_constant;
			  });

	if(pars.meta.saveProbe && pars.fpFlag == 0)
	{
		setupProbeOutput(pars);
		H5::Group probeGroup = pars.outputFile.openGroup("4DSTEM_simulation/data/diffractionslices/probe");
		std::vector<size_t> order = {0,1};
		hsize_t mdims[2] = {pars.psiProbeInit.get_dimi(), pars.psiProbeInit.get_dimj()};
		writeComplexDataSet(probeGroup, "data", &pars.psiProbeInit[0], mdims, 2, order);
	}
}

void PRISM03_calcOutput(Parameters<PRISMATIC_FLOAT_PRECISION> &pars)
{
	// compute final image

	cout << "Entering PRISM03_calcOutput" << endl;
	// setup necessary coordinates
	setupCoordinates_2(pars);

	// setup angles of detector and image sizes
	setupDetector(pars);

	// setup coordinates and indices for the beams
	setupBeams_2(pars);

	// setup Fourier coordinates for the S-matrix
	setupFourierCoordinates(pars);

	// initialize the output to the correct size for the output mode
	createStack_integrate(pars);

	// perform some necessary setup transformations of the data
	transformIndices(pars);

	// initialize/compute the probes
	initializeProbes(pars);

#ifdef PRISMATIC_BUILDING_GUI
	pars.progressbar->signalDescriptionMessage("Computing final output (PRISM)");
	pars.progressbar->signalOutputUpdate(0, pars.numProbes);
#endif

	// compute the final PRISM output
	buildPRISMOutput(pars);
}
} // namespace Prismatic<|MERGE_RESOLUTION|>--- conflicted
+++ resolved
@@ -339,15 +339,9 @@
 						{
 							cout << "Computing Probe Position #" << Nstart << "/" << pars.numProbes << endl;
 						}
-<<<<<<< HEAD
 						ay = (pars.meta.arbitraryProbes) ? Nstart : Nstart / pars.numXprobes;
 						ax = (pars.meta.arbitraryProbes) ? Nstart : Nstart % pars.numXprobes;
 						buildSignal_CPU(pars, ay, ax, plan, psi);
-=======
-						ay = Nstart / pars.xp.size();
-						ax = Nstart % pars.xp.size();
- 						buildSignal_CPU(pars, ay, ax, plan, psi);
->>>>>>> 277f039b
 #ifdef PRISMATIC_BUILDING_GUI
 						pars.progressbar->signalOutputUpdate(Nstart, pars.numProbes);
 #endif
